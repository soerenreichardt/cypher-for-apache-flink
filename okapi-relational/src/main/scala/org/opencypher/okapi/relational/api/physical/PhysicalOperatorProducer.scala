/*
 * Copyright (c) 2016-2018 "Neo4j Sweden, AB" [https://neo4j.com]
 *
 * Licensed under the Apache License, Version 2.0 (the "License");
 * you may not use this file except in compliance with the License.
 * You may obtain a copy of the License at
 *
 *     http://www.apache.org/licenses/LICENSE-2.0
 *
 * Unless required by applicable law or agreed to in writing, software
 * distributed under the License is distributed on an "AS IS" BASIS,
 * WITHOUT WARRANTIES OR CONDITIONS OF ANY KIND, either express or implied.
 * See the License for the specific language governing permissions and
 * limitations under the License.
 *
 * Attribution Notice under the terms of the Apache License 2.0
 *
 * This work was created by the collective efforts of the openCypher community.
 * Without limiting the terms of Section 6, any Derivative Work that is not
 * approved by the public consensus process of the openCypher Implementers Group
 * should not be described as “Cypher” (and Cypher® is a registered trademark of
 * Neo4j Inc.) or as "openCypher". Extensions by implementers or prototypes or
 * proposals for change that have been documented or implemented should only be
 * described as "implementation extensions to Cypher" or as "proposed changes to
 * Cypher that are not yet approved by the openCypher community".
 */
package org.opencypher.okapi.relational.api.physical

import org.opencypher.okapi.api.graph.{PropertyGraph, QualifiedGraphName}
import org.opencypher.okapi.api.table.CypherRecords
import org.opencypher.okapi.ir.api.block.SortItem
import org.opencypher.okapi.ir.api.expr.{Aggregator, Expr, Var}
<<<<<<< HEAD
import org.opencypher.okapi.logical.impl._
import org.opencypher.okapi.relational.impl.physical.{InnerJoin, JoinType}
import org.opencypher.okapi.relational.impl.table.{ProjectedExpr, ProjectedField, RecordHeader}
=======
import org.opencypher.okapi.logical.impl.{ConstructedEntity, Direction, LogicalExternalGraph, LogicalGraph}
import org.opencypher.okapi.relational.impl.physical.PhysicalPlanner
import org.opencypher.okapi.relational.impl.table.{ProjectedExpr, ProjectedField, RecordHeader, RecordSlot}
>>>>>>> 6e551480

/**
  * Main interface to be implemented by custom (relational) back-ends to execute a Cypher query. Methods are being
  * called by [[org.opencypher.okapi.relational.impl.physical.PhysicalPlanner]], a default implementation for physical planning.
  *
  * @tparam P backend-specific physical operators
  * @tparam R backend-specific cypher records
  * @tparam G backend-specific property graph
  * @tparam C backend-specific runtime context
  */
trait PhysicalOperatorProducer[P <: PhysicalOperator[R, G, C], R <: CypherRecords, G <: PropertyGraph, C <: RuntimeContext[R, G]] {

  // Unary operators

  /**
    * Starts the query execution based on optional given records and an optional graph.
    *
    * @param qgnOpt qualified graph name of the input graph
    * @param in     backend-specific records
    * @return start operator
    */
  def planStart(qgnOpt: Option[QualifiedGraphName] = None, in: Option[R] = None): P

  /**
    * Scans the node set of the input graph and returns all nodes that match the given CTNode type.
    *
    * @param in      previous operator
    * @param inGraph graph to scan nodes from
    * @param v       node variable carrying the node type to scan for
    * @param header  resulting record header
    * @return node scan operator
    */
  def planNodeScan(in: P, inGraph: LogicalGraph, v: Var, header: RecordHeader): P

  /**
    * Scans the relationship set of the input graph and returns all relationships that match the given CTRelationship
    * type.
    *
    * @param in      previous operator
    * @param inGraph graph to scan relationships from
    * @param v       node variable carrying the relationship type to scan for
    * @param header  resulting record header
    * @return relationship scan operator
    */
  def planRelationshipScan(in: P, inGraph: LogicalGraph, v: Var, header: RecordHeader): P

  /**
    * Creates an empty record set thereby disregarding the input. The records are described by the given record header.
    *
    * @param in     previous operator
    * @param header record header describing the created records
    * @return empty records operator
    */
  def planEmptyRecords(in: P, header: RecordHeader): P

  /**
    * Renames the columns identified by the given expressions to the specified aliases.
    *
    * @param in     previous operator
    * @param tuples pairs of source expressions to target aliases
    * @param header resulting record header
    * @return Alias operator
    */
  def planAlias(in: P, tuples: Seq[(Expr, Var)], header: RecordHeader): P

  /**
    * Renames the column identified by the given expression to the specified alias.
    *
    * @param in     previous operator
    * @param expr   expression to be aliased
    * @param alias  alias
    * @param header resulting record header
    * @return Alias operator
    */
  def planAlias(in: P, expr: Expr, alias: Var, header: RecordHeader): P = planAlias(in, Seq(expr -> alias), header)

  /**
    * Drops the columns identified by the given expressions from the input records.
    * Expressions not present are ignored.
    *
    * @param in         previous operator
    * @param dropFields expressions to be dropped
    * @param header     resulting record header
    * @return Drop operator
    */
  def planDrop(in: P, dropFields: Seq[Expr], header: RecordHeader): P

  def planBulkAlias(in: P, exprs: Seq[Expr], aliases: Seq[RecordSlot], header: RecordHeader): P

  /**
    * The operator takes a set of (field, expression) aliases and renames the columns identified by a field to the
    * corresponding expression.
    *
    * @param in      previous operator
    * @param aliases set of aliases
    * @param header  resulting record header
    * @return remove aliases operator
    */
  def planRemoveAliases(in: P, aliases: Set[(ProjectedField, ProjectedExpr)], header: RecordHeader): P

  /**
    * Filters the incoming rows according to the specified expression.
    *
    * @param in     previous operator
    * @param expr   expression to be evaluated
    * @param header resulting record header
    * @return filter operator
    */
  def planFilter(in: P, expr: Expr, header: RecordHeader): P

  /**
    * Selects the specified expressions from the given records.
    *
    * @param in          previous operator
    * @param expressions expressions to select from the records
    * @param header      resulting record header
    * @return select operator
    */
  def planSelect(in: P, expressions: List[Expr], header: RecordHeader): P

  /**
    * Returns the working graph
    *
    * @param in previous operator
    */
  def planReturnGraph(in: P): P

  /**
    * Use the specified graph.
    *
    * @param in    previous operator
    * @param graph graph to select from the catalog
    * @return select graph operator
    */
  def planFromGraph(in: P, graph: LogicalCatalogGraph): P

  /**
    * Performs a select on the given records based on the specified expressions
    *
    * @param in     previous operator
    * @param exprs  expressions to perform in select statement
    * @param header resulting record header
    * @return select operator
    */
  def planSelect(in: P, exprs: Seq[Expr], header: RecordHeader): P

  /**
    * Evaluates the given expression and projects it to a new column in the input records.
    *
    * @param in     previous operator
    * @param expr   expression to evaluate
    * @param header resulting record header
    * @return project operator
    */
  def planProject(in: P, expr: Expr, header: RecordHeader): P

  /**
    * Creates a new record containing the specified entities (i.e. as defined in a construction pattern).
    *
    * @param table     table that contains cloned aliases and data for constructing new entities
    * @param onGraph   graph that we construct on
    * @param construct graph to construct
    * @return project pattern graph operator
    */
  def planConstructGraph(table: P, onGraph: P, construct: LogicalPatternGraph): P

  /**
    * Groups the underlying records by the specified expressions and evaluates the given aggregate functions.
    *
    * @param in           previous operator
    * @param group        vars to group records by
    * @param aggregations aggregate functions
    * @param header       resulting record header
    * @return aggregate operator
    */
  def planAggregate(in: P, group: Set[Var], aggregations: Set[(Var, Aggregator)], header: RecordHeader): P

  /**
    * Performs a distinct operation on the specified fields.
    *
    * @param in     previous operator
    * @param fields fields to compute distinct on
    * @return distinct operator
    */
  def planDistinct(in: P, fields: Set[Var]): P

  /**
    * Orders the underlying records by the given expressions.
    *
    * @param in        previous operator
    * @param sortItems fields to order records by
    * @param header    resulting record header
    * @return order by operator
    */
  def planOrderBy(in: P, sortItems: Seq[SortItem[Expr]], header: RecordHeader): P

  /**
    * Initializes the underlying records for a variable expand computation (e.g., (a)-[:A*1..3]->(b)).
    *
    * @param in       previous operator
    * @param source   variable to expand from (e.g. (a))
    * @param edgeList variable to identify column which later stores relationship identifiers of the computed paths
    * @param target   variable to expand into (e.g. (b))
    * @param header   resulting record header
    * @return init var expand operator
    */
  def planInitVarExpand(in: P, source: Var, edgeList: Var, target: Var, header: RecordHeader): P

  /**
    * Skips the given amount of rows in the input records. The number of rows is specified by an expression which can be
    * a literal or a query parameter.
    *
    * @param in     previous operator
    * @param expr   expression which contains or refers to the number of rows to skip
    * @param header resulting record header
    * @return skip operator
    */
  def planSkip(in: P, expr: Expr, header: RecordHeader): P

  /**
    * Limits the number of input records to the specified amount. The number of rows is specified by an expression which
    * can be a literal or a query parameter.
    *
    * @param in     previous operator
    * @param expr   expression which contains or refers to the maximum number of rows to return
    * @param header resulting record header
    * @return limit operator
    */
  def planLimit(in: P, expr: Expr, header: RecordHeader): P

  // Binary operators

  /**
    * Computes a cartesian product between the two input records.
    *
    * @param lhs    first previous operator
    * @param rhs    second previous operator
    * @param header resulting record header
    * @return cross operator
    */
  def planCartesianProduct(lhs: P, rhs: P, header: RecordHeader): P

  /**
    * Joins the two input records using the given expressions.
    *
<<<<<<< HEAD
    * @param lhs         first previous operator
    * @param rhs         second previous operator
    * @param joinColumns sequence of left and right join columns
    * @param header      resulting record header
    * @param joinType    type of the join
    * @return join operator
    */
  def planJoin(lhs: P, rhs: P, joinColumns: Seq[(Expr, Expr)], header: RecordHeader, joinType: JoinType = InnerJoin): P
=======
    * @param lhs          first previous operator
    * @param rhs          second previous operator
    * @param joinColumns  sequence of left and right join columns
    * @param header       resulting record header
    * @param joinType     join type, defaults to inner join
    * @return value join operator
    */
  def planJoin(lhs: P, rhs: P, joinColumns: Seq[(Expr, Expr)], header: RecordHeader, joinType: String = "inner"): P
>>>>>>> 6e551480

  /**
    * Unions the input records.
    *
    * @param lhs first previous operator
    * @param rhs second previous operator
    * @return union operator
    */
  def planTabularUnionAll(lhs: P, rhs: P): P

  /**
    * Filters the rows of the first input by checking if there exists a corresponding row in the second input.
    *
    * @param lhs         first previous operator
    * @param rhs         second previous operator
    * @param targetField field that stores the (boolean) result of the evaluation
    * @param header      resulting record header
    * @return exists subquery operator
    */
  def planExistsSubQuery(lhs: P, rhs: P, targetField: Var, header: RecordHeader): P

  // Ternary operators

  /**
    * Performs a bounded variable length path expression.
    *
    * @param first          first previous operator
    * @param second         second previous operator
    * @param third          third previous operator
    * @param rel            relationship variable to expand from
    * @param edgeList       refers to the column in which the path is stored
    * @param target         node variable in the third input
    * @param initialEndNode initial end node
    * @param lower          lower bound
    * @param upper          upper bound
    * @param direction      path direction
    * @param header         resulting record header
    * @param isExpandInto   true, iff the target variable is solved and can be replaced by a filter
    * @return bounded var expand operator
    */
  def planBoundedVarExpand(
    first: P,
    second: P,
    third: P,
    rel: Var,
    edgeList: Var,
    target: Var,
    initialEndNode: Var,
    lower: Int,
    upper: Int,
    direction: Direction,
    header: RecordHeader,
    isExpandInto: Boolean
  ): P

  // N-ary operators
  /**
    * Performs a UNION ALL over graphs.
    *
    * @param graphs graphs to perform UNION ALL over together
    * @param qgn    name for the union graph
    * @return union all operator
    */
  def planGraphUnionAll(graphs: List[P], qgn: QualifiedGraphName): P
}<|MERGE_RESOLUTION|>--- conflicted
+++ resolved
@@ -1,5 +1,5 @@
 /*
- * Copyright (c) 2016-2018 "Neo4j Sweden, AB" [https://neo4j.com]
+ * Copyright (c) 2016-2018 "Neo4j, Inc." [https://neo4j.com]
  *
  * Licensed under the Apache License, Version 2.0 (the "License");
  * you may not use this file except in compliance with the License.
@@ -30,15 +30,9 @@
 import org.opencypher.okapi.api.table.CypherRecords
 import org.opencypher.okapi.ir.api.block.SortItem
 import org.opencypher.okapi.ir.api.expr.{Aggregator, Expr, Var}
-<<<<<<< HEAD
 import org.opencypher.okapi.logical.impl._
 import org.opencypher.okapi.relational.impl.physical.{InnerJoin, JoinType}
 import org.opencypher.okapi.relational.impl.table.{ProjectedExpr, ProjectedField, RecordHeader}
-=======
-import org.opencypher.okapi.logical.impl.{ConstructedEntity, Direction, LogicalExternalGraph, LogicalGraph}
-import org.opencypher.okapi.relational.impl.physical.PhysicalPlanner
-import org.opencypher.okapi.relational.impl.table.{ProjectedExpr, ProjectedField, RecordHeader, RecordSlot}
->>>>>>> 6e551480
 
 /**
   * Main interface to be implemented by custom (relational) back-ends to execute a Cypher query. Methods are being
@@ -126,8 +120,6 @@
     */
   def planDrop(in: P, dropFields: Seq[Expr], header: RecordHeader): P
 
-  def planBulkAlias(in: P, exprs: Seq[Expr], aliases: Seq[RecordSlot], header: RecordHeader): P
-
   /**
     * The operator takes a set of (field, expression) aliases and renames the columns identified by a field to the
     * corresponding expression.
@@ -174,16 +166,6 @@
     * @return select graph operator
     */
   def planFromGraph(in: P, graph: LogicalCatalogGraph): P
-
-  /**
-    * Performs a select on the given records based on the specified expressions
-    *
-    * @param in     previous operator
-    * @param exprs  expressions to perform in select statement
-    * @param header resulting record header
-    * @return select operator
-    */
-  def planSelect(in: P, exprs: Seq[Expr], header: RecordHeader): P
 
   /**
     * Evaluates the given expression and projects it to a new column in the input records.
@@ -284,7 +266,6 @@
   /**
     * Joins the two input records using the given expressions.
     *
-<<<<<<< HEAD
     * @param lhs         first previous operator
     * @param rhs         second previous operator
     * @param joinColumns sequence of left and right join columns
@@ -293,16 +274,6 @@
     * @return join operator
     */
   def planJoin(lhs: P, rhs: P, joinColumns: Seq[(Expr, Expr)], header: RecordHeader, joinType: JoinType = InnerJoin): P
-=======
-    * @param lhs          first previous operator
-    * @param rhs          second previous operator
-    * @param joinColumns  sequence of left and right join columns
-    * @param header       resulting record header
-    * @param joinType     join type, defaults to inner join
-    * @return value join operator
-    */
-  def planJoin(lhs: P, rhs: P, joinColumns: Seq[(Expr, Expr)], header: RecordHeader, joinType: String = "inner"): P
->>>>>>> 6e551480
 
   /**
     * Unions the input records.
