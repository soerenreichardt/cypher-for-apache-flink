/*
 * Copyright (c) 2016-2018 "Neo4j Sweden, AB" [https://neo4j.com]
 *
 * Licensed under the Apache License, Version 2.0 (the "License");
 * you may not use this file except in compliance with the License.
 * You may obtain a copy of the License at
 *
 *     http://www.apache.org/licenses/LICENSE-2.0
 *
 * Unless required by applicable law or agreed to in writing, software
 * distributed under the License is distributed on an "AS IS" BASIS,
 * WITHOUT WARRANTIES OR CONDITIONS OF ANY KIND, either express or implied.
 * See the License for the specific language governing permissions and
 * limitations under the License.
 *
 * Attribution Notice under the terms of the Apache License 2.0
 *
 * This work was created by the collective efforts of the openCypher community.
 * Without limiting the terms of Section 6, any Derivative Work that is not
 * approved by the public consensus process of the openCypher Implementers Group
 * should not be described as “Cypher” (and Cypher® is a registered trademark of
 * Neo4j Inc.) or as "openCypher". Extensions by implementers or prototypes or
 * proposals for change that have been documented or implemented should only be
 * described as "implementation extensions to Cypher" or as "proposed changes to
 * Cypher that are not yet approved by the openCypher community".
 */
package org.opencypher.okapi.relational.api.io

import org.opencypher.okapi.api.io.conversion.{EntityMapping, NodeMapping, RelationshipMapping}
import org.opencypher.okapi.api.schema.Schema
import org.opencypher.okapi.api.table.{CypherRecords, CypherTable}
import org.opencypher.okapi.api.types.{CTBoolean, CTInteger, CTNode, CypherType}
import org.opencypher.okapi.impl.exception.IllegalArgumentException
import org.opencypher.okapi.impl.util.StringEncodingUtilities._
import org.opencypher.okapi.ir.api.block.{Asc, Desc, SortItem}
import org.opencypher.okapi.ir.api.expr._
import org.opencypher.okapi.ir.api.{Label, PropertyKey, RelType}
import org.opencypher.okapi.relational.api.io.RelationalEntityMapping._
import org.opencypher.okapi.relational.impl.physical.{Ascending, Descending, JoinType, Order}
import org.opencypher.okapi.relational.impl.table.RecordHeader

trait FlatRelationalTable[T <: FlatRelationalTable[T]] extends CypherTable {

  this: T =>

  def select(cols: String*): T

  def drop(cols: String*): T

  def unionAll(other: T): T

  def orderBy(sortItems: (String, Order)*): T

  def distinct: T

  def distinct(cols: String*): T

  def withColumnRenamed(oldColumn: String, newColumn: String): T

  def withNullColumn(col: String): T

  def withTrueColumn(col: String): T

  def withFalseColumn(col: String): T

  def join(other: T, joinType: JoinType, joinCols: (String, String)*): T

}

trait RelationalCypherRecords[T <: FlatRelationalTable[T]] extends CypherRecords {

  type R <: RelationalCypherRecords[T]

  def from(header: RecordHeader, table: T, displayNames: Option[Seq[String]] = None): R

  def relationalTable: T

  override def physicalColumns: Seq[String] = relationalTable.physicalColumns

  def header: RecordHeader

  def select(expr: (Expr, Option[Var]), epxrs: (Expr, Option[Var])*): R = {
    val allExprs = expr +: epxrs
    val aliases = allExprs.collect { case (e, Some(v)) => e -> v }

    val headerWithAliases = header.withAlias(aliases: _*)

    val selectExprs = allExprs.collect {
      case (_, Some(v)) => v
      case (e, None) => e
    }

    val selectHeader = headerWithAliases.select(selectExprs: _*)
    val logicalColumns = selectExprs.collect { case e: Var => e.withoutType }

    from(selectHeader, relationalTable.select(selectExprs.map(headerWithAliases.column).distinct: _*), Some(logicalColumns))
  }

  def drop(exprs: Expr*): R = {
    val updatedHeader = header -- exprs.toSet
    val updatedTable = relationalTable.drop(exprs.map(header.column): _*)
    from(updatedHeader, updatedTable)
  }

  def withColumnsRenamed(renamings: (Expr, String)*)(headerOpt: Option[RecordHeader] = None): R = {
    val updatedHeader = headerOpt.getOrElse(renamings.foldLeft(header) {
      case (currentHeader, (expr, newColumn)) => currentHeader.withColumnRenamed(expr, newColumn)
<<<<<<< HEAD
    }
    val updatedTable = renamings.foldLeft(relationalTable) {
=======
    })

    val updatedTable = renamings.foldLeft(table) {
>>>>>>> 268d3fe8
      case (currentTable, (expr, newColumn)) => currentTable.withColumnRenamed(header.column(expr), newColumn)
    }
    from(updatedHeader, updatedTable)
  }

  def withColumnRenamed(oldColumn: Expr, newColumn: String): R = {
    val updatedHeader = header.withColumnRenamed(oldColumn, newColumn)
    val updatedTable = relationalTable.withColumnRenamed(header.column(oldColumn), newColumn)
    from(updatedHeader, updatedTable)
  }

  def orderBy(sortItems: SortItem[Expr]*): R = {
    val tableSortItems: Seq[(String, Order)] = sortItems.map {
      case Asc(expr) => header.column(expr) -> Ascending
      case Desc(expr) => header.column(expr) -> Descending
    }
    from(header, relationalTable.orderBy(tableSortItems: _*))
  }

  def withAliases(originalToAlias: (Expr, Var)*): R = {
    val headerWithAliases = header.withAlias(originalToAlias: _*)
    from(headerWithAliases, relationalTable)
  }

  def removeVars(vars: Set[Var]): R = {
    val updatedHeader = header -- vars
    val keepColumns = updatedHeader.columns.toSeq.sorted
    val updatedData = relationalTable.select(keepColumns: _*)
    from(updatedHeader, updatedData)
  }

  def unionAll(other: R): R = {
    val unionData = relationalTable.unionAll(other.relationalTable)
    from(header, unionData)
  }

  def distinct: R = {
    from(header, relationalTable.distinct)
  }

  def distinct(fields: Var*): R = {
    from(header, relationalTable.distinct(fields.flatMap(header.expressionsFor).map(header.column).sorted: _*))
  }

  def join(other: R, joinType: JoinType, joinExprs: (Expr, Expr)*): R = {
<<<<<<< HEAD
    val joinCols = joinExprs.map { case (l, r) => header.column(l) -> other.header.column(r) }
    val joinHeader = other.header ++ header
    val joinData = relationalTable.join(other.relationalTable, joinType, joinCols: _*)
=======
    val joinHeader = header join other.header

    val cleanOther = if (table.physicalColumns.toSet ++ other.table.physicalColumns.toSet != joinHeader.columns) {
      val renameColumns = other.header.expressions
        .filter(expr => other.header.column(expr) != joinHeader.column(expr))
        .map { expr => expr -> joinHeader.column(expr) }.toSeq
      other.withColumnsRenamed(renameColumns: _*)().asInstanceOf[R]
    } else other

    val joinCols = joinExprs.map { case (l, r) => header.column(l) -> cleanOther.header.column(r) }
    val joinData = table.join(cleanOther.table, joinType, joinCols: _*)
>>>>>>> 268d3fe8
    from(joinHeader, joinData)
  }
}

/**
  * An entity table describes how to map an input data frame to a Cypher entity (i.e. nodes or relationships).
  */
trait EntityTable[T <: FlatRelationalTable[T]] extends RelationalCypherRecords[T] {

  verify()

  def schema: Schema

  def mapping: EntityMapping

  def header: RecordHeader = mapping match {
    case n: NodeMapping => headerFrom(n)
    case r: RelationshipMapping => headerFrom(r)
  }

  protected def verify(): Unit = {
    mapping.idKeys.foreach(key => relationalTable.verifyColumnType(key, CTInteger, "id key"))
    if (relationalTable.physicalColumns != mapping.allSourceKeys) throw IllegalArgumentException(
      s"Columns: ${mapping.allSourceKeys.mkString(", ")}",
      s"Columns: ${relationalTable.physicalColumns.mkString(", ")}",
      s"Use CAPS[Node|Relationship]Table#fromMapping to create a valid EntityTable")
  }

  protected def headerFrom(nodeMapping: NodeMapping): RecordHeader = {
    val nodeVar = Var("")(nodeMapping.cypherType)

    val exprToColumn = Map[Expr, String](nodeMapping.id(nodeVar)) ++
      nodeMapping.optionalLabels(nodeVar) ++
      nodeMapping.properties(nodeVar, relationalTable.columnType)

    RecordHeader(exprToColumn)
  }

  protected def headerFrom(relationshipMapping: RelationshipMapping): RecordHeader = {
    val cypherType = relationshipMapping.cypherType
    val relVar = Var("")(cypherType)

    val exprToColumn = Map[Expr, String](
      relationshipMapping.id(relVar),
      relationshipMapping.startNode(relVar),
      relationshipMapping.endNode(relVar)) ++
      relationshipMapping.relTypes(relVar) ++
      relationshipMapping.properties(relVar, relationalTable.columnType)

    RecordHeader(exprToColumn)
  }
}

object RelationalEntityMapping {

  implicit class EntityMappingOps(val mapping: EntityMapping) {

    def id(v: Var): (Var, String) = v -> mapping.sourceIdKey

    def properties(
      v: Var,
      columnToCypherType: Map[String, CypherType]
    ): Map[Property, String] = mapping.propertyMapping.map {
      case (key, sourceColumn) => Property(v, PropertyKey(key))(columnToCypherType(sourceColumn)) -> sourceColumn
    }
  }

  implicit class NodeMappingOps(val mapping: NodeMapping) {

    def optionalLabels(node: Var): Map[HasLabel, String] = mapping.optionalLabelMapping.map {
      case (label, sourceColumn) => HasLabel(node, Label(label))(CTBoolean) -> sourceColumn
    }
  }

  implicit class RelationshipMappingOps(val mapping: RelationshipMapping) {

    def relTypes(rel: Var): Map[HasType, String] = mapping.relTypeOrSourceRelTypeKey match {
      case Right((_, names)) =>
        names.map(name => HasType(rel, RelType(name))(CTBoolean) -> name.toRelTypeColumnName).toMap
      case Left(_) =>
        Map.empty
    }

    def startNode(rel: Var): (StartNode, String) = StartNode(rel)(CTNode) -> mapping.sourceStartNodeKey

    def endNode(rel: Var): (EndNode, String) = EndNode(rel)(CTNode) -> mapping.sourceEndNodeKey
  }

}<|MERGE_RESOLUTION|>--- conflicted
+++ resolved
@@ -105,14 +105,9 @@
   def withColumnsRenamed(renamings: (Expr, String)*)(headerOpt: Option[RecordHeader] = None): R = {
     val updatedHeader = headerOpt.getOrElse(renamings.foldLeft(header) {
       case (currentHeader, (expr, newColumn)) => currentHeader.withColumnRenamed(expr, newColumn)
-<<<<<<< HEAD
-    }
+    })
+
     val updatedTable = renamings.foldLeft(relationalTable) {
-=======
-    })
-
-    val updatedTable = renamings.foldLeft(table) {
->>>>>>> 268d3fe8
       case (currentTable, (expr, newColumn)) => currentTable.withColumnRenamed(header.column(expr), newColumn)
     }
     from(updatedHeader, updatedTable)
@@ -158,14 +153,9 @@
   }
 
   def join(other: R, joinType: JoinType, joinExprs: (Expr, Expr)*): R = {
-<<<<<<< HEAD
-    val joinCols = joinExprs.map { case (l, r) => header.column(l) -> other.header.column(r) }
-    val joinHeader = other.header ++ header
-    val joinData = relationalTable.join(other.relationalTable, joinType, joinCols: _*)
-=======
     val joinHeader = header join other.header
 
-    val cleanOther = if (table.physicalColumns.toSet ++ other.table.physicalColumns.toSet != joinHeader.columns) {
+    val cleanOther = if (relationalTable.physicalColumns.toSet ++ other.relationalTable.physicalColumns.toSet != joinHeader.columns) {
       val renameColumns = other.header.expressions
         .filter(expr => other.header.column(expr) != joinHeader.column(expr))
         .map { expr => expr -> joinHeader.column(expr) }.toSeq
@@ -173,8 +163,7 @@
     } else other
 
     val joinCols = joinExprs.map { case (l, r) => header.column(l) -> cleanOther.header.column(r) }
-    val joinData = table.join(cleanOther.table, joinType, joinCols: _*)
->>>>>>> 268d3fe8
+    val joinData = relationalTable.join(cleanOther.relationalTable, joinType, joinCols: _*)
     from(joinHeader, joinData)
   }
 }
