--- conflicted
+++ resolved
@@ -98,13 +98,8 @@
     from(selectHeader, relationalTable.select(allExprs.map(headerWithAliases.column).distinct: _*), Some(logicalColumns))
   }
 
-<<<<<<< HEAD
-  def filter(expr: Expr)(implicit parameters: CypherMap): R = {
+    def filter(expr: Expr)(implicit parameters: CypherMap): R = {
     val filteredTable = relationalTable.filter(expr)(header, parameters)
-=======
-    def filter(expr: Expr)(implicit parameters: CypherMap): R = {
-    val filteredTable = table.filter(expr)(header, parameters)
->>>>>>> d790f1b5
     from(header, filteredTable)
   }
 
@@ -179,11 +174,8 @@
   }
 
   def unionAll(other: R): R = {
-<<<<<<< HEAD
-    val unionData = relationalTable.unionAll(other.relationalTable)
-=======
-    val leftColumns = table.physicalColumns
-    val rightColumns = other.table.physicalColumns
+    val leftColumns = relationalTable.physicalColumns
+    val rightColumns = other.relationalTable.physicalColumns
 
     if (leftColumns.size != rightColumns.size) {
       throw IllegalArgumentException("same number of columns", s"left: $leftColumns right: $rightColumns")
@@ -193,12 +185,11 @@
     }
 
     val orderedTable = if (leftColumns != rightColumns) {
-      other.table.select(leftColumns: _*)
+      other.relationalTable.select(leftColumns: _*)
     } else {
-      other.table
-    }
-    val unionData = table.unionAll(orderedTable)
->>>>>>> d790f1b5
+      other.relationalTable
+    }
+    val unionData = relationalTable.unionAll(orderedTable)
     from(header, unionData)
   }
 
