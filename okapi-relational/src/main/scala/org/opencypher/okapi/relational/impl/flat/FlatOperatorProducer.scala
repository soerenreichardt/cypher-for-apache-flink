/*
 * Copyright (c) 2016-2018 "Neo4j Sweden, AB" [https://neo4j.com]
 *
 * Licensed under the Apache License, Version 2.0 (the "License");
 * you may not use this file except in compliance with the License.
 * You may obtain a copy of the License at
 *
 *     http://www.apache.org/licenses/LICENSE-2.0
 *
 * Unless required by applicable law or agreed to in writing, software
 * distributed under the License is distributed on an "AS IS" BASIS,
 * WITHOUT WARRANTIES OR CONDITIONS OF ANY KIND, either express or implied.
 * See the License for the specific language governing permissions and
 * limitations under the License.
 *
 * Attribution Notice under the terms of the Apache License 2.0
 *
 * This work was created by the collective efforts of the openCypher community.
 * Without limiting the terms of Section 6, any Derivative Work that is not
 * approved by the public consensus process of the openCypher Implementers Group
 * should not be described as “Cypher” (and Cypher® is a registered trademark of
 * Neo4j Inc.) or as "openCypher". Extensions by implementers or prototypes or
 * proposals for change that have been documented or implemented should only be
 * described as "implementation extensions to Cypher" or as "proposed changes to
 * Cypher that are not yet approved by the openCypher community".
 */
package org.opencypher.okapi.relational.impl.flat

import cats.Monoid
import org.opencypher.okapi.api.schema.Schema
import org.opencypher.okapi.api.types._
import org.opencypher.okapi.impl.exception.IllegalStateException
import org.opencypher.okapi.ir.api.block.SortItem
import org.opencypher.okapi.ir.api.expr._
import org.opencypher.okapi.ir.api.util.FreshVariableNamer
import org.opencypher.okapi.logical.impl.{Direction, LogicalGraph}
import org.opencypher.okapi.relational.api.schema.RelationalSchema._
import org.opencypher.okapi.relational.impl.table._

import scala.annotation.tailrec

class FlatOperatorProducer(implicit context: FlatPlannerContext) {

  private implicit val typeVectorMonoid: Monoid[Vector[CypherType]] {
    def empty: Vector[CypherType]

    def combine(x: Vector[CypherType], y: Vector[CypherType]): Vector[CypherType]
  } = new Monoid[Vector[CypherType]] {
    override def empty: Vector[CypherType] = Vector.empty

    override def combine(x: Vector[CypherType], y: Vector[CypherType]): Vector[CypherType] = x ++ y
  }

  def cartesianProduct(lhs: FlatOperator, rhs: FlatOperator): CartesianProduct = {
    val header = lhs.header ++ rhs.header
    CartesianProduct(lhs, rhs, header)
  }

  def select(vars: List[Var], in: FlatOperator): Select = {
    Select(vars, in, in.header.select(vars: _*))
  }

  def returnGraph(in: FlatOperator): ReturnGraph = {
    ReturnGraph(in)
  }

  def filter(expr: Expr, in: FlatOperator): Filter = {
    Filter(expr, in, in.header)
  }

  def distinct(fields: Set[Var], in: FlatOperator): Distinct = {
    Distinct(fields, in, in.header)
  }

  /**
    * This acts like a leaf operator even though it has an ancestor in the tree.
    * That means that it will discard any incoming fields from the ancestor header (assumes it is empty)
    */
  def nodeScan(node: Var, prev: FlatOperator): NodeScan = {
    NodeScan(node, prev, prev.sourceGraph.schema.headerForNode(node))
  }

  def relationshipScan(rel: Var, prev: FlatOperator): RelationshipScan = {
    RelationshipScan(rel, prev, prev.sourceGraph.schema.headerForRelationship(rel))
  }

  @tailrec
  private def relTypeFromList(t: CypherType): Set[String] = {
    t match {
      case l: CTList => relTypeFromList(l.elementType)
      case r: CTRelationship => r.types
      case _ => throw IllegalStateException(s"Required CTList or CTRelationship, but got $t")
    }
  }

  def varLengthRelationshipScan(relationshipList: Var, prev: FlatOperator): RelationshipScan = {
    val types = relTypeFromList(relationshipList.cypherType)
    val edge = FreshVariableNamer(relationshipList.name + "extended", CTRelationship(types, relationshipList.cypherType.graph))
    relationshipScan(edge, prev)
  }

  def aggregate(aggregations: Set[(Var, Aggregator)], group: Set[Var], in: FlatOperator): Aggregate = {
    val newHeader = in.header.select(group).withExprs(aggregations.map(_._1))
    Aggregate(aggregations, group, in, newHeader)
  }

  def unwind(list: Expr, item: Var, in: FlatOperator): Unwind = {
    val explodeExpr = Explode(list)(item.cypherType)
    val explodeHeader = in.header.withExpr(explodeExpr).withAlias(explodeExpr as item)
    Unwind(explodeExpr, item, in, explodeHeader)
  }

  def project(projectExpr: (Expr, Option[Var]), in: FlatOperator): FlatOperator = {
    val (expr, maybeAlias) = projectExpr
    val updatedHeader = in.header.withExpr(expr)
    val containsExpr = in.header.contains(expr)

    maybeAlias match {
      case Some(alias) if containsExpr => Alias(expr, alias, in, updatedHeader.withAlias(expr as alias))
      case Some(alias) => Project(expr, Some(alias), in, updatedHeader.withAlias(expr as alias))
      case None => Project(expr, None, in, updatedHeader)
    }
  }

  def expand(
    source: Var,
    rel: Var,
    direction: Direction,
    target: Var,
    schema: Schema,
    sourceOp: FlatOperator,
    targetOp: FlatOperator
  ): FlatOperator = {
    val relHeader = schema.headerForRelationship(rel)
    val expandHeader = sourceOp.header ++ relHeader ++ targetOp.header
    Expand(source, rel, direction, target, sourceOp, targetOp, expandHeader, relHeader)
  }

  def expandInto(
    source: Var,
    rel: Var,
    target: Var,
    direction: Direction,
    schema: Schema,
    sourceOp: FlatOperator
  ): FlatOperator = {
    val relHeader = schema.headerForRelationship(rel)
    val expandHeader = sourceOp.header ++ relHeader
    ExpandInto(source, rel, target, direction, sourceOp, expandHeader, relHeader)
  }

  def valueJoin(
    lhs: FlatOperator,
    rhs: FlatOperator,
    predicates: Set[org.opencypher.okapi.ir.api.expr.Equals]
  ): FlatOperator = {
    ValueJoin(lhs, rhs, predicates, lhs.header ++ rhs.header)
  }

  def planFromGraph(graph: LogicalGraph, prev: FlatOperator): FromGraph = {
    FromGraph(graph, prev)
  }

  def planEmptyRecords(fields: Set[Var], prev: FlatOperator): EmptyRecords = {
    EmptyRecords(prev, RecordHeader.from(fields))
  }

  def planStart(graph: LogicalGraph, fields: Set[Var]): Start = {
    Start(graph, fields)
  }

  def initVarExpand(source: Var, edgeList: Var, in: FlatOperator): InitVarExpand = {
    val endNodeId = FreshVariableNamer(edgeList.name + "endNode", CTNode)
    val header = in.header.withExprs(edgeList, endNodeId)
    InitVarExpand(source, edgeList, endNodeId, in, header)
  }

  def boundedVarExpand(
<<<<<<< HEAD
      source: Var,
      edge: Var,
      target: Var,
      allNodes: Var,
      direction: Direction,
      lower: Int,
      upper: Int,
      sourceOp: FlatOperator,
      edgeOp: FlatOperator,
      targetOp: FlatOperator,
      allNodesOp: FlatOperator,
      isExpandInto: Boolean): FlatOperator = {

    val withoutTargetHeader = (1 to upper-1).foldLeft(sourceOp.header ++ edgeOp.header) { (acc, i) =>
      val allNodesVar = Var(allNodes.name + "_" + i)(target.cypherType)
      val edgeVar = Var(edge.name + "_" + i)(edge.cypherType)

      val renamedAllNodes = allNodesOp.header.slots.map(_.withOwner(allNodesVar).content)
      val renamedEdgeSlots = edgeOp.header.slots.map(_.withOwner(edgeVar).content)

      acc ++ RecordHeader.from(renamedAllNodes: _*) ++ RecordHeader.from(renamedEdgeSlots: _*)
    }

    val header = withoutTargetHeader ++ targetOp.header
    BoundedVarExpand(source, edge, target, allNodes, direction, lower, upper, sourceOp, edgeOp, targetOp, allNodesOp, header, isExpandInto)
=======
    edge: Var,
    edgeList: Var,
    target: Var,
    direction: Direction,
    lower: Int,
    upper: Int,
    sourceOp: InitVarExpand,
    edgeOp: FlatOperator,
    targetOp: FlatOperator,
    isExpandInto: Boolean
  ): FlatOperator = {

    val initHeader = sourceOp.in.header.withExpr(edgeList)
    val header = initHeader ++ targetOp.header
    BoundedVarExpand(edge, edgeList, target, direction, lower, upper, sourceOp, edgeOp, targetOp, header, isExpandInto)
>>>>>>> cfe2982e
  }

  def planOptional(lhs: FlatOperator, rhs: FlatOperator): FlatOperator = {
    Optional(lhs, rhs, rhs.header)
  }

  def planExistsSubQuery(expr: ExistsPatternExpr, lhs: FlatOperator, rhs: FlatOperator): FlatOperator = {
    val existsFilterColumn = rhs.header.column(expr.targetField)
    val header = RecordHeader(lhs.header.exprToColumn + (expr -> existsFilterColumn)).withAlias(expr as expr.targetField)
    ExistsSubQuery(expr.targetField, lhs, rhs, header)
  }

  def orderBy(sortItems: Seq[SortItem[Expr]], sourceOp: FlatOperator): FlatOperator = {
    OrderBy(sortItems, sourceOp, sourceOp.header)
  }

  def skip(expr: Expr, sourceOp: FlatOperator): FlatOperator = {
    Skip(expr, sourceOp, sourceOp.header)
  }

  def limit(expr: Expr, sourceOp: FlatOperator): FlatOperator = {
    Limit(expr, sourceOp, sourceOp.header)
  }
}<|MERGE_RESOLUTION|>--- conflicted
+++ resolved
@@ -133,6 +133,7 @@
   ): FlatOperator = {
     val relHeader = schema.headerForRelationship(rel)
     val expandHeader = sourceOp.header ++ relHeader ++ targetOp.header
+
     Expand(source, rel, direction, target, sourceOp, targetOp, expandHeader, relHeader)
   }
 
@@ -146,6 +147,7 @@
   ): FlatOperator = {
     val relHeader = schema.headerForRelationship(rel)
     val expandHeader = sourceOp.header ++ relHeader
+
     ExpandInto(source, rel, target, direction, sourceOp, expandHeader, relHeader)
   }
 
@@ -176,7 +178,6 @@
   }
 
   def boundedVarExpand(
-<<<<<<< HEAD
       source: Var,
       edge: Var,
       target: Var,
@@ -202,23 +203,6 @@
 
     val header = withoutTargetHeader ++ targetOp.header
     BoundedVarExpand(source, edge, target, allNodes, direction, lower, upper, sourceOp, edgeOp, targetOp, allNodesOp, header, isExpandInto)
-=======
-    edge: Var,
-    edgeList: Var,
-    target: Var,
-    direction: Direction,
-    lower: Int,
-    upper: Int,
-    sourceOp: InitVarExpand,
-    edgeOp: FlatOperator,
-    targetOp: FlatOperator,
-    isExpandInto: Boolean
-  ): FlatOperator = {
-
-    val initHeader = sourceOp.in.header.withExpr(edgeList)
-    val header = initHeader ++ targetOp.header
-    BoundedVarExpand(edge, edgeList, target, direction, lower, upper, sourceOp, edgeOp, targetOp, header, isExpandInto)
->>>>>>> cfe2982e
   }
 
   def planOptional(lhs: FlatOperator, rhs: FlatOperator): FlatOperator = {
