/*
 * Copyright (c) 2016-2018 "Neo4j Sweden, AB" [https://neo4j.com]
 *
 * Licensed under the Apache License, Version 2.0 (the "License");
 * you may not use this file except in compliance with the License.
 * You may obtain a copy of the License at
 *
 *     http://www.apache.org/licenses/LICENSE-2.0
 *
 * Unless required by applicable law or agreed to in writing, software
 * distributed under the License is distributed on an "AS IS" BASIS,
 * WITHOUT WARRANTIES OR CONDITIONS OF ANY KIND, either express or implied.
 * See the License for the specific language governing permissions and
 * limitations under the License.
 *
 * Attribution Notice under the terms of the Apache License 2.0
 *
 * This work was created by the collective efforts of the openCypher community.
 * Without limiting the terms of Section 6, any Derivative Work that is not
 * approved by the public consensus process of the openCypher Implementers Group
 * should not be described as “Cypher” (and Cypher® is a registered trademark of
 * Neo4j Inc.) or as "openCypher". Extensions by implementers or prototypes or
 * proposals for change that have been documented or implemented should only be
 * described as "implementation extensions to Cypher" or as "proposed changes to
 * Cypher that are not yet approved by the openCypher community".
 */
package org.opencypher.okapi.relational.impl.flat

import cats.Monoid
import org.opencypher.okapi.api.schema.Schema
import org.opencypher.okapi.api.types._
import org.opencypher.okapi.ir.api.block.SortItem
import org.opencypher.okapi.ir.api.expr._
import org.opencypher.okapi.logical.impl.{Direction, LogicalGraph}
import org.opencypher.okapi.relational.api.schema.RelationalSchema._
import org.opencypher.okapi.relational.impl.table._

class FlatOperatorProducer(implicit context: FlatPlannerContext) {

  private implicit val typeVectorMonoid: Monoid[Vector[CypherType]] {
    def empty: Vector[CypherType]

    def combine(x: Vector[CypherType], y: Vector[CypherType]): Vector[CypherType]
  } = new Monoid[Vector[CypherType]] {
    override def empty: Vector[CypherType] = Vector.empty

    override def combine(x: Vector[CypherType], y: Vector[CypherType]): Vector[CypherType] = x ++ y
  }

  def cartesianProduct(lhs: FlatOperator, rhs: FlatOperator): CartesianProduct = {
    val header = lhs.header ++ rhs.header
    CartesianProduct(lhs, rhs, header)
  }

  def select(vars: List[Var], in: FlatOperator): Select = {
    Select(vars, in, in.header.select(vars: _*))
  }

  def returnGraph(in: FlatOperator): ReturnGraph = {
    ReturnGraph(in)
  }

  def filter(expr: Expr, in: FlatOperator): Filter = {
    Filter(expr, in, in.header)
  }

  def distinct(fields: Set[Var], in: FlatOperator): Distinct = {
    Distinct(fields, in, in.header)
  }

  /**
    * This acts like a leaf operator even though it has an ancestor in the tree.
    * That means that it will discard any incoming fields from the ancestor header (assumes it is empty)
    */
  def nodeScan(node: Var, prev: FlatOperator): NodeScan = {
    NodeScan(node, prev, prev.sourceGraph.schema.headerForNode(node))
  }

  def relationshipScan(rel: Var, prev: FlatOperator): RelationshipScan = {
    RelationshipScan(rel, prev, prev.sourceGraph.schema.headerForRelationship(rel))
  }

  def aggregate(aggregations: Set[(Var, Aggregator)], group: Set[Var], in: FlatOperator): Aggregate = {
    val newHeader = in.header.select(group).withExprs(aggregations.map(_._1))
    Aggregate(aggregations, group, in, newHeader)
  }

  def unwind(list: Expr, item: Var, in: FlatOperator): Unwind = {
    val explodeExpr = Explode(list)(item.cypherType)
    val explodeHeader = in.header.withExpr(explodeExpr).withAlias(explodeExpr as item)
    Unwind(explodeExpr, item, in, explodeHeader)
  }

  def project(projectExpr: (Expr, Option[Var]), in: FlatOperator): FlatOperator = {
    val (expr, maybeAlias) = projectExpr
    val updatedHeader = in.header.withExpr(expr)
    val containsExpr = in.header.contains(expr)

    maybeAlias match {
      case Some(alias) if containsExpr => Alias(expr, alias, in, updatedHeader.withAlias(expr as alias))
      case Some(alias) => Project(expr, Some(alias), in, updatedHeader.withAlias(expr as alias))
      case None => Project(expr, None, in, updatedHeader)
    }
  }

  def expand(
    source: Var,
    rel: Var,
    direction: Direction,
    target: Var,
    schema: Schema,
    sourceOp: FlatOperator,
    targetOp: FlatOperator
  ): FlatOperator = {
    val relHeader = schema.headerForRelationship(rel)
    val expandHeader = sourceOp.header ++ relHeader ++ targetOp.header

    Expand(source, rel, direction, target, sourceOp, targetOp, expandHeader, relHeader)
  }

  def expandInto(
    source: Var,
    rel: Var,
    target: Var,
    direction: Direction,
    schema: Schema,
    sourceOp: FlatOperator
  ): FlatOperator = {
    val relHeader = schema.headerForRelationship(rel)
    val expandHeader = sourceOp.header ++ relHeader

    ExpandInto(source, rel, target, direction, sourceOp, expandHeader, relHeader)
  }

  def valueJoin(
    lhs: FlatOperator,
    rhs: FlatOperator,
    predicates: Set[org.opencypher.okapi.ir.api.expr.Equals]
  ): FlatOperator = {
    ValueJoin(lhs, rhs, predicates, lhs.header ++ rhs.header)
  }

  def planFromGraph(graph: LogicalGraph, prev: FlatOperator): FromGraph = {
    FromGraph(graph, prev)
  }

  def planEmptyRecords(fields: Set[Var], prev: FlatOperator): EmptyRecords = {
    EmptyRecords(prev, RecordHeader.from(fields))
  }

  def planStart(graph: LogicalGraph, header: RecordHeader): Start = {
    Start(graph, header)
  }

  def boundedVarExpand(
<<<<<<< HEAD
      source: Var,
      edge: Var,
      target: Var,
      allNodes: Var,
      direction: Direction,
      lower: Int,
      upper: Int,
      sourceOp: FlatOperator,
      edgeOp: FlatOperator,
      targetOp: FlatOperator,
      allNodesOp: FlatOperator,
      isExpandInto: Boolean): FlatOperator = {

    ???
=======
    source: Var,
    edgeScan: Var,
    innerNode: Var,
    target: Var,
    direction: Direction,
    lower: Int,
    upper: Int,
    sourceOp: FlatOperator,
    edgeScanOp: FlatOperator,
    innerNodeOp: FlatOperator,
    targetOp: FlatOperator,
    isExpandInto: Boolean
  ): FlatOperator = {

    val aliasedEdgeScanCypherType = if (lower == 0) edgeScan.cypherType.nullable else edgeScan.cypherType
    val aliasedEdgeScan = Var(s"${edgeScan.name}_1")(aliasedEdgeScanCypherType)
    val aliasedEdgeScanHeader = edgeScanOp.header.withAlias(edgeScan -> aliasedEdgeScan).select(aliasedEdgeScan)

    val startHeader = sourceOp.header join aliasedEdgeScanHeader

    val expandCacheHeader = innerNodeOp.header join edgeScanOp.header

    def expand(i: Int, prev: RecordHeader): RecordHeader = {
      val innerNodeCypherType = if (i >= lower) innerNode.cypherType.nullable else innerNode.cypherType
      val nextNode = Var(s"${innerNode.name}_${i - 1}")(innerNodeCypherType)

      val edgeCypherType = if (i > lower) edgeScan.cypherType.nullable else edgeScan.cypherType
      val nextEdge = Var(s"${edgeScan.name}_$i")(edgeCypherType)

      val aliasedCacheHeader = expandCacheHeader
        .withAlias(edgeScan -> nextEdge, innerNode -> nextNode)
        .select(nextEdge, nextNode)

      prev join aliasedCacheHeader
    }

    val expandHeader = (2 to upper).foldLeft(startHeader) {
      case (acc, i) => expand(i, acc)
    }

    val header = if (isExpandInto) expandHeader else expandHeader join targetOp.header

    BoundedVarExpand(source, edgeScan, innerNode, target, direction, lower, upper, sourceOp, edgeScanOp, innerNodeOp, targetOp, header, isExpandInto)
>>>>>>> 268d3fe8
  }

  def planOptional(lhs: FlatOperator, rhs: FlatOperator): FlatOperator = {
    Optional(lhs, rhs, rhs.header)
  }

  def planExistsSubQuery(expr: ExistsPatternExpr, lhs: FlatOperator, rhs: FlatOperator): FlatOperator = {
    val existsFilterColumn = rhs.header.column(expr.targetField)
    val header = RecordHeader(lhs.header.exprToColumn + (expr -> existsFilterColumn)).withAlias(expr as expr.targetField)
    ExistsSubQuery(expr.targetField, lhs, rhs, header)
  }

  def orderBy(sortItems: Seq[SortItem[Expr]], sourceOp: FlatOperator): FlatOperator = {
    OrderBy(sortItems, sourceOp, sourceOp.header)
  }

  def skip(expr: Expr, sourceOp: FlatOperator): FlatOperator = {
    Skip(expr, sourceOp, sourceOp.header)
  }

  def limit(expr: Expr, sourceOp: FlatOperator): FlatOperator = {
    Limit(expr, sourceOp, sourceOp.header)
  }
}<|MERGE_RESOLUTION|>--- conflicted
+++ resolved
@@ -114,7 +114,6 @@
   ): FlatOperator = {
     val relHeader = schema.headerForRelationship(rel)
     val expandHeader = sourceOp.header ++ relHeader ++ targetOp.header
-
     Expand(source, rel, direction, target, sourceOp, targetOp, expandHeader, relHeader)
   }
 
@@ -128,7 +127,6 @@
   ): FlatOperator = {
     val relHeader = schema.headerForRelationship(rel)
     val expandHeader = sourceOp.header ++ relHeader
-
     ExpandInto(source, rel, target, direction, sourceOp, expandHeader, relHeader)
   }
 
@@ -153,22 +151,6 @@
   }
 
   def boundedVarExpand(
-<<<<<<< HEAD
-      source: Var,
-      edge: Var,
-      target: Var,
-      allNodes: Var,
-      direction: Direction,
-      lower: Int,
-      upper: Int,
-      sourceOp: FlatOperator,
-      edgeOp: FlatOperator,
-      targetOp: FlatOperator,
-      allNodesOp: FlatOperator,
-      isExpandInto: Boolean): FlatOperator = {
-
-    ???
-=======
     source: Var,
     edgeScan: Var,
     innerNode: Var,
@@ -212,7 +194,6 @@
     val header = if (isExpandInto) expandHeader else expandHeader join targetOp.header
 
     BoundedVarExpand(source, edgeScan, innerNode, target, direction, lower, upper, sourceOp, edgeScanOp, innerNodeOp, targetOp, header, isExpandInto)
->>>>>>> 268d3fe8
   }
 
   def planOptional(lhs: FlatOperator, rhs: FlatOperator): FlatOperator = {
