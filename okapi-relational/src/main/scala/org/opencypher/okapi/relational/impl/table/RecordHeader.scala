--- conflicted
+++ resolved
@@ -1,5 +1,5 @@
 /*
- * Copyright (c) 2016-2018 "Neo4j, Inc." [https://neo4j.com]
+ * Copyright (c) 2016-2018 "Neo4j Sweden, AB" [https://neo4j.com]
  *
  * Licensed under the Apache License, Version 2.0 (the "License");
  * you may not use this file except in compliance with the License.
@@ -80,116 +80,6 @@
     exprToColumn.collect { case (k, v) if v == column => k }.toSet
   }
 
-<<<<<<< HEAD
-  val columns: Seq[String] = internalHeader.slots.map(ColumnNamer.of)
-
-  def column(slot: RecordSlot) = columns(slot.index)
-
-  /**
-    * Computes the concatenation of this header and another header.
-    *
-    * @param other the header with which to concatenate.
-    * @return the concatenation of this and the argument header.
-    */
-  def ++(other: RecordHeader): RecordHeader =
-    copy(internalHeader ++ other.internalHeader)
-
-  /**
-    * Removes the specified RecordSlot from the header
-    * @param toRemove record slot to remove
-    * @return new RecordHeader with removed slot
-    */
-  def -(toRemove: RecordSlot): RecordHeader =
-    copy(internalHeader - toRemove)
-
-  /**
-    * Returns this record header with all fields of the other record header removed.
-    *
-    * @param other the header to remove
-    * @return updated header
-    */
-  def --(other: RecordHeader): RecordHeader =
-    copy(internalHeader -- other.internalHeader)
-
-
-  def ==(other: RecordHeader): Boolean = {
-    val slotEquality = this.slots.zip(other.slots).map {
-      case (s1: RecordSlot, s2: RecordSlot) if s1.content.key.withoutType == s2.content.key.withoutType =>
-        if (s1.content.cypherType == s2.content.cypherType) {
-          true
-        } else if (s1.content.cypherType.nullable == s2.content.cypherType || s1.content.cypherType == s2.content.cypherType.nullable) {
-          true
-        } else {
-          false
-        }
-    }
-
-    slotEquality.filter(_ == false).isEmpty
-  }
-
-
-  def indexOf(content: SlotContent): Option[Int] = slots.find(_.content == content).map(_.index)
-
-  /**
-    * The ordered sequence of slots stored in this header.
-    *
-    * @return the slots in this header.
-    */
-  def slots: IndexedSeq[RecordSlot] = internalHeader.slots
-  def contents: Set[SlotContent] = slots.map(_.content).toSet
-
-  /**
-    * The set of fields contained in this header.
-    *
-    * @return the fields in this header.
-    */
-  def fields: Set[String] = fieldsAsVar.map(_.name)
-
-  def fieldsAsVar: Set[Var] = internalHeader.fields
-
-  /**
-    * The fields contained in this header, in the order they were defined.
-    *
-    * @return the ordered fields in this header.
-    */
-  def fieldsInOrder: Seq[String] = slots.flatMap(_.content.alias.map(_.name))
-
-  def slotsFor(expr: Expr): Seq[RecordSlot] =
-    internalHeader.slotsFor(expr)
-
-  // TODO: Push error handling to API consumers
-
-  def slotFor(variable: Var): RecordSlot = slotsFor(variable).headOption.getOrElse(
-    throw IllegalArgumentException(s"One of $fields", variable)
-  )
-
-  def mandatory(slot: RecordSlot): Boolean =
-    internalHeader.mandatory(slot)
-
-  def sourceNodeSlot(rel: Var): RecordSlot = slotsFor(StartNode(rel)()).headOption.getOrElse(
-    throw IllegalArgumentException(s"One of $fields", rel)
-  )
-  def targetNodeSlot(rel: Var): RecordSlot = slotsFor(EndNode(rel)()).headOption.getOrElse(
-    throw IllegalArgumentException(s"One of $fields", rel)
-  )
-  def typeSlot(rel: Expr): RecordSlot = slotsFor(Type(rel)()).headOption.getOrElse(
-    throw IllegalArgumentException(s"One of $fields", rel)
-  )
-
-  def labels(node: Var): Seq[HasLabel] = labelSlots(node).keys.toSeq
-
-  def properties(node: Var): Seq[Property] = propertySlots(node).keys.toSeq
-
-  def select(fields: Set[Var]): RecordHeader = {
-    fields.foldLeft(RecordHeader.empty) {
-      case (acc, next) =>
-        val contents = childSlots(next).map(_.content)
-        if (contents.nonEmpty) {
-          acc.update(addContents(OpaqueField(next) +: contents))._1
-        } else {
-          acc
-        }
-=======
   def aliasesFor(expr: Expr): Set[Var] = {
     val aliasesFromHeader: Set[Var] = getColumn(expr) match {
       case None => Set.empty
@@ -199,7 +89,6 @@
     val aliasesFromParam: Set[Var] = expr match {
       case v: Var => Set(v)
       case _ => Set.empty
->>>>>>> cfe2982e
     }
 
     aliasesFromHeader ++ aliasesFromParam
