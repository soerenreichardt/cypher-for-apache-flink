/*
 * Copyright (c) 2016-2018 "Neo4j Sweden, AB" [https://neo4j.com]
 *
 * Licensed under the Apache License, Version 2.0 (the "License");
 * you may not use this file except in compliance with the License.
 * You may obtain a copy of the License at
 *
 *     http://www.apache.org/licenses/LICENSE-2.0
 *
 * Unless required by applicable law or agreed to in writing, software
 * distributed under the License is distributed on an "AS IS" BASIS,
 * WITHOUT WARRANTIES OR CONDITIONS OF ANY KIND, either express or implied.
 * See the License for the specific language governing permissions and
 * limitations under the License.
 *
 * Attribution Notice under the terms of the Apache License 2.0
 *
 * This work was created by the collective efforts of the openCypher community.
 * Without limiting the terms of Section 6, any Derivative Work that is not
 * approved by the public consensus process of the openCypher Implementers Group
 * should not be described as “Cypher” (and Cypher® is a registered trademark of
 * Neo4j Inc.) or as "openCypher". Extensions by implementers or prototypes or
 * proposals for change that have been documented or implemented should only be
 * described as "implementation extensions to Cypher" or as "proposed changes to
 * Cypher that are not yet approved by the openCypher community".
 */
package org.opencypher.okapi.relational.impl.table

import org.opencypher.okapi.api.types._
import org.opencypher.okapi.impl.exception.IllegalArgumentException
import org.opencypher.okapi.impl.util.TablePrinter
import org.opencypher.okapi.ir.api.expr._
import org.opencypher.okapi.ir.api.{Label, RelType}

import scala.annotation.tailrec

object RecordHeader {

  def empty: RecordHeader = RecordHeader(Map.empty)

  def from[T <: Expr](expr: T, exprs: T*): RecordHeader = empty.withExprs(expr, exprs: _*)

  def from[T <: Expr](exprs: Set[T]): RecordHeader = empty.withExprs(exprs)

  def from[T <: Expr](exprs: Seq[T]): RecordHeader = from(exprs.head, exprs.tail: _*)

  def from(relType: CTRelationship): RecordHeader = {
    val v = RelationshipVar("")(relType)

    from(
      v,
      Seq(StartNode(v)(CTInteger), EndNode(v)(CTInteger))
      ++ relType.types.map(t => HasType(v, RelType(t))(CTBoolean)): _*
    )
  }

  def from(nodeType: CTNode): RecordHeader = {
    val v = NodeVar("")(nodeType)

    from(
      v,
      nodeType.labels.map(l => HasLabel(v, Label(l))(CTBoolean)).toSeq: _*
    )
  }
}

case class RecordHeader(exprToColumn: Map[Expr, String]) {

  // ==============
  // Lookup methods
  // ==============

  def expressions: Set[Expr] = exprToColumn.keySet

  def vars: Set[Var] = expressions.flatMap(_.owner).collect { case v: Var => v }

  def returnItems: Set[ReturnItem] = expressions.flatMap(_.owner).collect { case r: ReturnItem => r }

  def columns: Set[String] = exprToColumn.values.toSet

  def isEmpty: Boolean = exprToColumn.isEmpty

  // TODO: should we verify that if the expr exists, that it has the same type and nullability
  def contains(expr: Expr): Boolean = expr match {
    case AliasExpr(_, alias) => contains(alias)
    case _ => exprToColumn.contains(expr)
  }

  def getColumn(expr: Expr): Option[String] = exprToColumn.get(expr)

  def column(expr: Expr): String = expr match {
    case AliasExpr(innerExpr, _) => column(innerExpr)
    case _ => exprToColumn.getOrElse(expr, throw IllegalArgumentException(s"Header does not contain a column for $expr.\n\t${this.toString}"))
  }

  def ownedBy(expr: Var): Set[Expr] = {
    val members = exprToColumn.keys.filter(e => e.owner.contains(expr)).toSet

    members.flatMap {
      case e: Var if e == expr => Seq(e)
      case e: Var => ownedBy(e) + e
      case other => Seq(other)
    }
  }

  def expressionsFor(expr: Expr): Set[Expr] = {
    expr match {
      case v: Var => if (exprToColumn.contains(v)) ownedBy(v) + v else ownedBy(v)
      case e if exprToColumn.contains(e) => Set(e)
      case _ => Set.empty
    }
  }

  def expressionsFor(column: String): Set[Expr] = {
    exprToColumn.collect { case (k, v) if v == column => k }.toSet
  }

  def aliasesFor(expr: Expr): Set[Var] = {
    val aliasesFromHeader: Set[Var] = getColumn(expr) match {
      case None => Set.empty
      case Some(col) => exprToColumn.collect { case (k: Var, v) if v == col => k }.toSet
    }

    val aliasesFromParam: Set[Var] = expr match {
      case v: Var => Set(v)
      case _ => Set.empty
    }

    aliasesFromHeader ++ aliasesFromParam
  }

  // ===================
  // Convenience methods
  // ===================

  def idExpressions(): Set[Expr] = {
    exprToColumn.keySet.collect {
      case n if n.cypherType.subTypeOf(CTNode).isTrue => n
      case r if r.cypherType.subTypeOf(CTRelationship).isTrue => r
    }
  }

  def idExpressions(v: Var): Set[Expr] = idExpressions().filter(_.owner.get == v)

  def idColumns(): Set[String] = idExpressions().map(column)

  def idColumns(v: Var): Set[String] = idExpressions(v).map(column)

  def labelsFor(n: Var): Set[HasLabel] = {
    ownedBy(n).collect {
      case l: HasLabel => l
    }
  }

  def typesFor(r: Var): Set[HasType] = {
    ownedBy(r).collect {
      case t: HasType => t
    }
  }

  def startNodeFor(r: Var): StartNode = {
    ownedBy(r).collectFirst {
      case s: StartNode => s
    }.get
  }

  def endNodeFor(r: Var): EndNode = {
    ownedBy(r).collectFirst {
      case e: EndNode => e
    }.get
  }

  def propertiesFor(v: Var): Set[Property] = {
    ownedBy(v).collect {
      case p: Property => p
    }
  }

  def node(name: Var): Set[Expr] = {
    exprToColumn.keys.collect {
      case n: Var if name == n => n
      case h@HasLabel(n: Var, _) if name == n => h
      case p@Property(n: Var, _) if name == n => p
    }.toSet
  }

  def entityVars: Set[Var] = nodeVars ++ relationshipVars

  def nodeVars[T >: NodeVar <: Var]: Set[T] = {
    exprToColumn.keySet.collect {
      case v: NodeVar => v
    }
  }

  def nodeEntities: Set[Var] = {
    exprToColumn.keySet.collect {
      case v: Var if v.cypherType.subTypeOf(CTNode).isTrue => v
    }
  }

  def relationshipVars[T >: RelationshipVar <: Var]: Set[T] = {
    exprToColumn.keySet.collect {
      case v: RelationshipVar => v
    }
  }

  def relationshipEntities: Set[Var] = {
    exprToColumn.keySet.collect {
      case v: Var if v.cypherType.subTypeOf(CTRelationship).isTrue => v
    }
  }

  def entitiesForType(ct: CypherType, exactMatch: Boolean = false): Set[Var] = {
    ct match {
      case n: CTNode => nodesForType(n, exactMatch)
      case r: CTRelationship => relationshipsForType(r)
      case other => throw IllegalArgumentException("Entity", other)
    }
  }

  def nodesForType[T >: NodeVar <: Var](nodeType: CTNode, exactMatch: Boolean = false): Set[T] = {
    // and semantics
    val requiredLabels = nodeType.labels

    nodeVars[T].filter { nodeVar =>
      val physicalLabels = labelsFor(nodeVar).map(_.label.name)
      val logicalLabels = nodeVar.cypherType match {
        case CTNode(labels, _) => labels
        case _ => Set.empty[String]
      }
      if (exactMatch) {
        requiredLabels == (physicalLabels ++ logicalLabels)
      } else {
        requiredLabels.subsetOf(physicalLabels ++ logicalLabels)
      }
    }
  }

  def relationshipsForType[T >: RelationshipVar <: Var](relType: CTRelationship): Set[T] = {
    // or semantics
    val possibleTypes = relType.types

    relationshipVars[T].filter { relVar =>
      val physicalTypes = typesFor(relVar).map {
        case HasType(_, RelType(name)) => name
      }
      val logicalTypes = relVar.cypherType match {
        case CTRelationship(types, _) => types
        case _ => Set.empty[String]
      }
      possibleTypes.isEmpty || (physicalTypes ++ logicalTypes).exists(possibleTypes.contains)
    }
  }

  // ================
  // Mutation methods
  // ================

  def select[T <: Expr](exprs: T*): RecordHeader = select(exprs.toSet)

  def select[T <: Expr](exprs: Set[T]): RecordHeader = {
    val aliasExprs = exprs.collect { case a: AliasExpr => a }
    val headerWithAliases = withAlias(aliasExprs.toSeq: _*)
    val selectExpressions = exprs.flatMap { e: Expr =>
      e match {
        case v: Var => expressionsFor(v)
        case AliasExpr(expr, alias) =>
          expr match {
            case v: Var => expressionsFor(v).map(_.withOwner(alias))
            case other => other.withOwner(alias)
          }
        case nonVar => Set(nonVar)
      }
    }
    val selectMappings = headerWithAliases.exprToColumn.filterKeys(selectExpressions.contains)
    RecordHeader(selectMappings)
  }

  def withColumnsRenamed[T <: Expr](renamings: Map[T, String]): RecordHeader = {
    renamings.foldLeft(this) {
      case (currentHeader, (expr, newColumn)) => currentHeader.withColumnRenamed(expr, newColumn)
    }
  }

  def withColumnRenamed[T <: Expr](expr: T, newColumn: String): RecordHeader = {
    withColumnRenamed(column(expr), newColumn)
  }

  def withColumnRenamed(oldColumn: String, newColumn: String): RecordHeader = {
    val exprs = expressionsFor(oldColumn)
    copy(exprToColumn ++ exprs.map(_ -> newColumn))
  }

  private[opencypher] def newConflictFreeColumnName(expr: Expr, usedColumnNames: Set[String] = columns): String = {
    @tailrec def recConflictFreeColumnName(candidateName: String): String = {
      if (usedColumnNames.contains(candidateName)) recConflictFreeColumnName(s"_$candidateName")
      else candidateName
    }

    val firstColumnNameCandidate = expr.toString
      .replaceAll("-", "_")
      .replaceAll(":", "_")
      .replaceAll("\\.", "_")
    recConflictFreeColumnName(firstColumnNameCandidate)
  }

  def withExpr(expr: Expr): RecordHeader = {
    expr match {
      case a: AliasExpr => withAlias(a)
      case _ => exprToColumn.get(expr) match {
        case Some(_) => this

        case None =>
<<<<<<< HEAD
          val newColumnName = expr.withoutType.toString
            .replaceAll("-", "_")
            .replaceAll(":", "_")
            .replaceAll("\\.", "_")
            .replaceAll("#", "_")
            .replaceAll("@", "_")
            .replaceAll(" ", "")
            .replaceAll("=", "_")
            .replaceAll("'", "")
            .replace("(", "_")
            .replace(")", "_")
            .replace("|", "_")
            .replace("?", "")
=======
          val newColumnName = newConflictFreeColumnName(expr)
>>>>>>> f6bad995

          // Aliases for (possible) owner of expr need to be updated as well
          val exprsToAdd: Set[Expr] = expr.owner match {
            case None => Set(expr)

            case Some(exprOwner) => aliasesFor(exprOwner).map(alias => expr.withOwner(alias))
          }

          exprsToAdd.foldLeft(this) {
            case (current, e) => current.addExprToColumn(e, newColumnName)
          }
      }
    }
  }

  def withExprs[T <: Expr](expr: T, exprs: T*): RecordHeader = (expr +: exprs).foldLeft(this)(_ withExpr _)

  def withExprs[T <: Expr](exprs: Set[T]): RecordHeader = {
    if (exprs.isEmpty) {
      this
    } else {
      withExprs(exprs.head, exprs.tail.toSeq: _*)
    }
  }

  def withAlias(aliases: AliasExpr*): RecordHeader = aliases.foldLeft(this) {
    case (currentHeader, alias) => currentHeader.withAlias(alias)
  }

  def withAlias(expr: AliasExpr): RecordHeader = {
    val to = expr.expr
    val alias = expr.alias
    to match {
      // Entity case
      case entityExpr: Var if exprToColumn.contains(to) =>
        val withEntityExpr = addExprToColumn(alias, exprToColumn(to))
        ownedBy(entityExpr).filterNot(_ == entityExpr).foldLeft(withEntityExpr) {
          case (current, nextExpr) => current.addExprToColumn(nextExpr.withOwner(alias), exprToColumn(nextExpr))
        }

      // Non-entity case
      case e if exprToColumn.contains(e) => addExprToColumn(alias, exprToColumn(e))

      // No expression to alias
      case other => throw IllegalArgumentException(s"An expression in $this", s"Unknown expression $other")
    }
  }

  def join(other: RecordHeader): RecordHeader = {
    val expressionOverlap = expressions.intersect(other.expressions)
    if (expressionOverlap.nonEmpty) {
      throw IllegalArgumentException("two headers with non overlapping expressions", s"overlapping expressions: $expressionOverlap")
    }

    val columnOverlap = columns intersect other.columns
    if (columnOverlap.nonEmpty) {
      throw IllegalArgumentException("two headers with non overlapping columns", s"overlapping columns: $columnOverlap")
    }

    this ++ other
  }

  def ++(other: RecordHeader): RecordHeader = copy(exprToColumn = exprToColumn ++ other.exprToColumn)

  def --[T <: Expr](expressions: Set[T]): RecordHeader = {
    val expressionToRemove = expressions.flatMap(expressionsFor)
    val updatedExprToColumn = exprToColumn.filterNot { case (e, _) => expressionToRemove.contains(e) }
    copy(exprToColumn = updatedExprToColumn)
  }

  def ==(other: RecordHeader): Boolean = {
    def generalizedExprs(vars: Set[Expr]): Set[Expr] = {
      vars.map { expr =>
        val ct = if (expr.cypherType.isNullable) {
          expr.cypherType
        } else {
          expr.cypherType.nullable
        }
        Var(expr.withoutType)(ct)
      }
    }

    val headerWithNullable = generalizedExprs(this.expressions)
    val otherWithNullable = generalizedExprs(other.expressions)

    (headerWithNullable diff otherWithNullable).isEmpty
  }

  def !=(other: RecordHeader): Boolean =
    !(this == other)

  def addExprToColumn(expr: Expr, columnName: String): RecordHeader = {
    copy(exprToColumn = exprToColumn + (expr -> columnName))
  }

  override def toString: String = exprToColumn.keys
    .map(_.withoutType)
    .map(e => s"`$e`")
    .toSeq
    .sorted
    .mkString("[", ", ", "]")

  def pretty: String = {
    val formatCell: String => String = s => s"'$s'"
    val (header, row) = exprToColumn
      .toSeq
      .sortBy(_._2)
      .map { case (expr, column) => expr.toString -> column }
      .unzip
    TablePrinter.toTable(header, Seq(row))(formatCell)
  }

  def show(): Unit = println(pretty)

}
<|MERGE_RESOLUTION|>--- conflicted
+++ resolved
@@ -311,23 +311,7 @@
         case Some(_) => this
 
         case None =>
-<<<<<<< HEAD
-          val newColumnName = expr.withoutType.toString
-            .replaceAll("-", "_")
-            .replaceAll(":", "_")
-            .replaceAll("\\.", "_")
-            .replaceAll("#", "_")
-            .replaceAll("@", "_")
-            .replaceAll(" ", "")
-            .replaceAll("=", "_")
-            .replaceAll("'", "")
-            .replace("(", "_")
-            .replace(")", "_")
-            .replace("|", "_")
-            .replace("?", "")
-=======
           val newColumnName = newConflictFreeColumnName(expr)
->>>>>>> f6bad995
 
           // Aliases for (possible) owner of expr need to be updated as well
           val exprsToAdd: Set[Expr] = expr.owner match {
@@ -398,27 +382,6 @@
     copy(exprToColumn = updatedExprToColumn)
   }
 
-  def ==(other: RecordHeader): Boolean = {
-    def generalizedExprs(vars: Set[Expr]): Set[Expr] = {
-      vars.map { expr =>
-        val ct = if (expr.cypherType.isNullable) {
-          expr.cypherType
-        } else {
-          expr.cypherType.nullable
-        }
-        Var(expr.withoutType)(ct)
-      }
-    }
-
-    val headerWithNullable = generalizedExprs(this.expressions)
-    val otherWithNullable = generalizedExprs(other.expressions)
-
-    (headerWithNullable diff otherWithNullable).isEmpty
-  }
-
-  def !=(other: RecordHeader): Boolean =
-    !(this == other)
-
   def addExprToColumn(expr: Expr, columnName: String): RecordHeader = {
     copy(exprToColumn = exprToColumn + (expr -> columnName))
   }
