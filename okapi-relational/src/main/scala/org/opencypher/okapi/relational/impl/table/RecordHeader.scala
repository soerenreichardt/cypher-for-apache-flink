/*
 * Copyright (c) 2016-2018 "Neo4j Sweden, AB" [https://neo4j.com]
 *
 * Licensed under the Apache License, Version 2.0 (the "License");
 * you may not use this file except in compliance with the License.
 * You may obtain a copy of the License at
 *
 *     http://www.apache.org/licenses/LICENSE-2.0
 *
 * Unless required by applicable law or agreed to in writing, software
 * distributed under the License is distributed on an "AS IS" BASIS,
 * WITHOUT WARRANTIES OR CONDITIONS OF ANY KIND, either express or implied.
 * See the License for the specific language governing permissions and
 * limitations under the License.
 *
 * Attribution Notice under the terms of the Apache License 2.0
 *
 * This work was created by the collective efforts of the openCypher community.
 * Without limiting the terms of Section 6, any Derivative Work that is not
 * approved by the public consensus process of the openCypher Implementers Group
 * should not be described as “Cypher” (and Cypher® is a registered trademark of
 * Neo4j Inc.) or as "openCypher". Extensions by implementers or prototypes or
 * proposals for change that have been documented or implemented should only be
 * described as "implementation extensions to Cypher" or as "proposed changes to
 * Cypher that are not yet approved by the openCypher community".
 */
package org.opencypher.okapi.relational.impl.table

import org.opencypher.okapi.api.types.{CTNode, CTNodeOrNull, CTRelationship, CTRelationshipOrNull}
import org.opencypher.okapi.impl.exception.IllegalArgumentException
import org.opencypher.okapi.impl.util.StringEncodingUtilities._
import org.opencypher.okapi.impl.util.TablePrinter
import org.opencypher.okapi.ir.api.RelType
import org.opencypher.okapi.ir.api.expr._

object RecordHeader {

  val PREFIX = "_"

  def empty: RecordHeader = RecordHeader(Map.empty)

  def from[T <: Expr](expr: T, exprs: T*): RecordHeader = empty.withExprs(expr, exprs: _*)

  def from[T <: Expr](exprs: Set[T]): RecordHeader = empty.withExprs(exprs)

  def from[T <: Expr](exprs: Seq[T]): RecordHeader = from(exprs.head, exprs.tail: _*)

}

case class RecordHeader(exprToColumn: Map[Expr, String]) {

  // ==============
  // Lookup methods
  // ==============

  def expressions: Set[Expr] = exprToColumn.keySet

  def vars: Set[Var] = expressions.collect { case v: Var => v }

  def columns: Set[String] = exprToColumn.values.toSet

  def isEmpty: Boolean = exprToColumn.isEmpty

  def contains(expr: Expr): Boolean = expr match {
    case AliasExpr(_, alias) => contains(alias)
    case _ => exprToColumn.contains(expr)
  }

  def getColumn(expr: Expr): Option[String] = exprToColumn.get(expr)

  def column(expr: Expr): String = expr match {
    case AliasExpr(innerExpr, _) => column(innerExpr)
    case _ => exprToColumn.getOrElse(expr, throw IllegalArgumentException(s"Header does not contain a column for $expr.\n\t${this.toString}"))
  }

  def ownedBy(expr: Var): Set[Expr] = {
    exprToColumn.keys.filter(e => e.owner.contains(expr)).toSet
  }

  def expressionsFor(expr: Expr): Set[Expr] = {
    expr match {
      case v: Var => ownedBy(v)
      case e if exprToColumn.contains(e) => Set(e)
      case _ => Set.empty
    }
  }

  def expressionsFor(column: String): Set[Expr] = {
    exprToColumn.collect { case (k, v) if v == column => k }.toSet
  }

  def aliasesFor(expr: Expr): Set[Var] = {
    val aliasesFromHeader: Set[Var] = getColumn(expr) match {
      case None => Set.empty
      case Some(col) => exprToColumn.collect { case (k: Var, v) if v == col => k }.toSet
    }

    val aliasesFromParam: Set[Var] = expr match {
      case v: Var => Set(v)
      case _ => Set.empty
    }

    aliasesFromHeader ++ aliasesFromParam
  }

  // ===================
  // Convenience methods
  // ===================

  def idExpressions(): Set[Expr] = {
    exprToColumn.keySet.collect {
      case n if n.cypherType.subTypeOf(CTNode).isTrue => n
      case r if r.cypherType.subTypeOf(CTRelationship).isTrue => r
    }
  }

  def idExpressions(v: Var): Set[Expr] = idExpressions().filter(_.owner.get == v)

  def idColumns(): Set[String] = idExpressions().map(column)

  def idColumns(v: Var): Set[String] = idExpressions(v).map(column)

  def labelsFor(n: Var): Set[HasLabel] = {
    ownedBy(n).collect {
      case l: HasLabel => l
    }
  }

  def typesFor(r: Var): Set[HasType] = {
    ownedBy(r).collect {
      case t: HasType => t
    }
  }

  def startNodeFor(r: Var): StartNode = {
    ownedBy(r).collectFirst {
      case s: StartNode => s
    }.get
  }

  def endNodeFor(r: Var): EndNode = {
    ownedBy(r).collectFirst {
      case e: EndNode => e
    }.get
  }

  def propertiesFor(v: Var): Set[Property] = {
    ownedBy(v).collect {
      case p: Property => p
    }
  }

  def node(name: Var): Set[Expr] = {
    exprToColumn.keys.collect {
      case n: Var if name == n => n
      case h@HasLabel(n: Var, _) if name == n => h
      case p@Property(n: Var, _) if name == n => p
    }.toSet
  }

  def entityVars: Set[Var] = nodeVars ++ relationshipVars

  def nodeVars: Set[Var] = {
    exprToColumn.keySet.collect {
      case v: Var if v.cypherType.subTypeOf(CTNodeOrNull).isTrue => v
    }
  }

  def relationshipVars: Set[Var] = {
    exprToColumn.keySet.collect {
      case v: Var if v.cypherType.subTypeOf(CTRelationshipOrNull).isTrue => v
    }
  }

  def nodesForType(nodeType: CTNode): Set[Var] = {
    // and semantics
    val requiredLabels = nodeType.labels

    nodeVars.filter { nodeVar =>
      val physicalLabels = labelsFor(nodeVar).map(_.label.name)
      val logicalLabels = nodeVar.cypherType match {
        case CTNode(labels, _) => labels
        case _ => Set.empty[String]
      }
      requiredLabels.subsetOf(physicalLabels ++ logicalLabels)
    }
  }

  def relationshipsForType(relType: CTRelationship): Set[Var] = {
    // or semantics
    val possibleTypes = relType.types

    relationshipVars.filter { relVar =>
      val physicalTypes = typesFor(relVar).map {
        case HasType(_, RelType(name)) => name
      }
      val logicalTypes = relVar.cypherType match {
        case CTRelationship(types, _) => types
        case _ => Set.empty[String]
      }
      possibleTypes.isEmpty || (physicalTypes ++ logicalTypes).exists(possibleTypes.contains)
    }
  }

  // ================
  // Mutation methods
  // ================

  def select[T <: Expr](exprs: T*): RecordHeader = select(exprs.toSet)

  def select[T <: Expr](exprs: Set[T]): RecordHeader = {
    val selectExpressions = exprs.flatMap { e: Expr =>
      e match {
        case v: Var => ownedBy(v)
        case nonVar => Set(nonVar)
      }
    }
    val selectMappings = exprToColumn.filterKeys(selectExpressions.contains)
    RecordHeader(selectMappings)
  }

  def withColumnsRenamed[T <: Expr](renamings: Map[T, String]): RecordHeader = {
    renamings.foldLeft(this) {
      case (currentHeader, (expr, newColumn)) => currentHeader.withColumnRenamed(expr, newColumn)
    }
  }

  def withColumnRenamed[T <: Expr](expr: T, newColumn: String): RecordHeader = {
    withColumnRenamed(column(expr), newColumn)
  }

  def withColumnRenamed(oldColumn: String, newColumn: String): RecordHeader = {
    val exprs = expressionsFor(oldColumn)
    copy(exprToColumn ++ exprs.map(_ -> newColumn))
  }

  def withExpr(expr: Expr): RecordHeader = {
    expr match {
      case a: AliasExpr => withAlias(a)
      case _ => exprToColumn.get(expr) match {
        case Some(_) => this

<<<<<<< HEAD
      case None =>
        val newColumnName = s"${RecordHeader.PREFIX}${(expr.toString.hashCode & Int.MaxValue).toString}"
=======
        case None =>
          val newColumnName = expr.toString
            .replaceAll("-", "_")
            .replaceAll(":", "_")
            .replaceAll("\\.", "_")
>>>>>>> 4efc034c

          // Aliases for (possible) owner of expr need to be updated as well
          val exprsToAdd: Set[Expr] = expr.owner match {
            case None => Set(expr)

            case Some(exprOwner) => aliasesFor(exprOwner).map(alias => expr.withOwner(alias))
          }

          exprsToAdd.foldLeft(this) {
            case (current, e) => current.addExprToColumn(e, newColumnName)
          }
      }
    }
  }

  def withExprs[T <: Expr](expr: T, exprs: T*): RecordHeader = (expr +: exprs).foldLeft(this)(_ withExpr _)

  def withExprs[T <: Expr](exprs: Set[T]): RecordHeader = {
    if (exprs.isEmpty) {
      this
    } else {
      withExprs(exprs.head, exprs.tail.toSeq: _*)
    }
  }

  def withAlias(aliases: AliasExpr*): RecordHeader = aliases.foldLeft(this) {
    case (currentHeader, alias) => currentHeader.withAlias(alias)
  }

  def withAlias(expr: AliasExpr): RecordHeader = {
    val to = expr.expr
    val alias = expr.alias
    to match {
      // Entity case
      case _: Var if exprToColumn.contains(to) =>
        expressionsFor(to).foldLeft(this) {
          case (current, nextExpr) => current.addExprToColumn(nextExpr.withOwner(alias), exprToColumn(nextExpr))
        }

      // Non-entity case
      case e if exprToColumn.contains(e) => addExprToColumn(alias, exprToColumn(e))

      // No expression to alias
      case other => throw IllegalArgumentException(s"An expression in $this", s"Unknown expression $other")
    }
  }

  def join(other: RecordHeader): RecordHeader = {
    val expressionOverlap = expressions.intersect(other.expressions)
    if (expressionOverlap.nonEmpty) {
      throw IllegalArgumentException("two headers with non overlapping expressions", s"overlapping expressions: $expressionOverlap")
    }

    val cleanOther = if (columns.intersect(other.columns).nonEmpty) {
      val (rename, keep) = other.expressions.partition(e => this.columns.contains(other.column(e)))
      val withKept = keep.foldLeft(RecordHeader.empty) {
        case (acc, next) => acc.addExprToColumn(next, other.column(next))
      }

      rename.groupBy(other.column).mapValues(_.toSeq.sorted).foldLeft(withKept) {
        case (acc, (_, exprs)) =>
          val add = acc.withExpr(exprs.head)
          val newColumn = add.column(exprs.head)
          exprs.tail.foldLeft(add) {
            case (acc2, expr) => acc2.addExprToColumn(expr, newColumn)
          }
      }
    } else other

    this ++ cleanOther
  }

  def ++(other: RecordHeader): RecordHeader = copy(exprToColumn = exprToColumn ++ other.exprToColumn)

  def --[T <: Expr](expressions: Set[T]): RecordHeader = {
    val expressionToRemove = expressions.flatMap(expressionsFor)
    val updatedExprToColumn = exprToColumn.filterNot { case (e, _) => expressionToRemove.contains(e) }
    copy(exprToColumn = updatedExprToColumn)
  }

  def ==(other: RecordHeader): Boolean = {
    def generalizedExprs(vars: Set[Expr]): Set[Expr] = {
      vars.map { expr =>
        val ct = if (expr.cypherType.isNullable) {
          expr.cypherType
        } else {
          expr.cypherType.nullable
        }
        Var(expr.withoutType)(ct)
      }
    }

    val headerWithNullable = generalizedExprs(this.expressions)
    val otherWithNullable = generalizedExprs(other.expressions)

    (headerWithNullable diff otherWithNullable).isEmpty
  }

  def !=(other: RecordHeader): Boolean =
    !(this == other)

  def addExprToColumn(expr: Expr, columnName: String): RecordHeader = {
    copy(exprToColumn = exprToColumn + (expr -> columnName))
  }

  def pretty: String = {
    val formatCell: String => String = s => s"'$s'"
    val (header, row) = exprToColumn
      .toSeq
      .sortBy(_._2)
      .map { case (expr, column) => expr.toString -> column }
      .unzip
    TablePrinter.toTable(header, Seq(row))(formatCell)
  }

}
<|MERGE_RESOLUTION|>--- conflicted
+++ resolved
@@ -35,8 +35,6 @@
 
 object RecordHeader {
 
-  val PREFIX = "_"
-
   def empty: RecordHeader = RecordHeader(Map.empty)
 
   def from[T <: Expr](expr: T, exprs: T*): RecordHeader = empty.withExprs(expr, exprs: _*)
@@ -240,16 +238,11 @@
       case _ => exprToColumn.get(expr) match {
         case Some(_) => this
 
-<<<<<<< HEAD
-      case None =>
-        val newColumnName = s"${RecordHeader.PREFIX}${(expr.toString.hashCode & Int.MaxValue).toString}"
-=======
         case None =>
           val newColumnName = expr.toString
             .replaceAll("-", "_")
             .replaceAll(":", "_")
             .replaceAll("\\.", "_")
->>>>>>> 4efc034c
 
           // Aliases for (possible) owner of expr need to be updated as well
           val exprsToAdd: Set[Expr] = expr.owner match {
