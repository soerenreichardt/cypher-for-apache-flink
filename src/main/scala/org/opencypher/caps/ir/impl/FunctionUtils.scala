--- conflicted
+++ resolved
@@ -34,11 +34,8 @@
         case functions.Min => Min(expr.head)(cypherType)
         case functions.Sum => Sum(expr.head)(cypherType)
         case functions.Exists => Exists(expr.head)(cypherType)
-<<<<<<< HEAD
         case functions.Size => Size(expr.head)(cypherType)
-=======
         case functions.Keys => Keys(expr.head)(cypherType)
->>>>>>> d6f74d8d
         case a: Function => Raise.notYetImplemented(s"converting ${a.name} function")
       }
     }
