<?xml version="1.0" encoding="UTF-8"?>
<project xmlns="http://maven.apache.org/POM/4.0.0"
         xmlns:xsi="http://www.w3.org/2001/XMLSchema-instance"
         xsi:schemaLocation="http://maven.apache.org/POM/4.0.0 http://maven.apache.org/xsd/maven-4.0.0.xsd">
  <modelVersion>4.0.0</modelVersion>

  <groupId>org.opencypher</groupId>
  <artifactId>okapi</artifactId>
  <version>0.2.1-SNAPSHOT</version>

  <name>Okapi - openCypher query compilation API and pipeline</name>
  <packaging>pom</packaging>

  <description>
    Okapi is a compiler pipeline for Cypher queries, including a consumer API, which translates Cypher query strings
    into a declarative intermediate representation, into a logical execution plan, into a execution plan in relational
    algebra.
  </description>

  <url>https://www.opencypher.org</url>

  <licenses>
    <license>
      <name>Apache License, Version 2.0</name>
      <url>http://www.apache.org/licenses/LICENSE-2.0</url>
    </license>
  </licenses>

  <scm>
    <url>https://github.com/opencypher/cypher-for-apache-spark</url>
  </scm>

  <developers>
    <developer>
      <id>caps</id>
      <name>The CAPS team</name>
      <email>opencypher@neo4j.com</email>
      <url>https://www.opencypher.org/</url>
    </developer>
  </developers>

  <properties>
    <!-- Encoding -->
    <project.build.sourceEncoding>UTF-8</project.build.sourceEncoding>

    <!-- Project settings -->
    <project.build.encoding>UTF-8</project.build.encoding>
    <project.java.version>1.8</project.java.version>
    <project.scala.binary.version>2.11</project.scala.binary.version>
    <project.scala.version>${project.scala.binary.version}.12</project.scala.version>
    <project.rootdir>${project.basedir}</project.rootdir>
    <project.artifact.classifier>standalone</project.artifact.classifier>
    <java9.exports></java9.exports>

    <!-- Used plugins -->
    <plugin.exec-maven.version>1.4.0</plugin.exec-maven.version>
    <plugin.license-maven.version>3.0</plugin.license-maven.version>
    <plugin.maven-compiler.version>3.5.1</plugin.maven-compiler.version>
    <plugin.maven-jar.version>3.0.2</plugin.maven-jar.version>
    <plugin.maven-resources.version>2.7</plugin.maven-resources.version>
    <plugin.maven-scala.version>3.2.1</plugin.maven-scala.version>
    <plugin.maven-scalastyle.version>0.8.0</plugin.maven-scalastyle.version>
    <plugin.maven-scalatest.version>2.0.0</plugin.maven-scalatest.version>
    <plugin.maven-shade.version>3.1.1</plugin.maven-shade.version>
    <plugin.maven-surefire.version>2.20.1</plugin.maven-surefire.version>

    <!-- Used dependencies -->
    <dep.cats.version>1.0.1</dep.cats.version>
    <dep.eff.version>5.0.0</dep.eff.version>
    <dep.fastparse.version>1.0.0</dep.fastparse.version>
    <dep.hadoop.version>2.7.0</dep.hadoop.version>
    <dep.neo4j.version>3.4.6</dep.neo4j.version>
    <dep.neo4j.driver.version>1.6.1</dep.neo4j.driver.version>
    <dep.opencypher.front-end.version>9.0.20180914</dep.opencypher.front-end.version>
    <dep.spark.version>2.2.1</dep.spark.version>
    <dep.spark.scope>compile</dep.spark.scope>
    <dep.flink.version>1.6.0</dep.flink.version>
    <dep.flink.scope>compile</dep.flink.scope>
    <dep.upickle.version>0.6.6</dep.upickle.version>
<<<<<<< HEAD
    <dep.circe.version>0.10.0-M1</dep.circe.version>
=======
    <dep.log4j.core.version>2.11.0</dep.log4j.core.version>
    <dep.log4j.scala.api.version>11.0</dep.log4j.scala.api.version>
>>>>>>> f6bad995

    <!-- Test scope dependencies -->
    <dep.bouncycastle.version>1.59</dep.bouncycastle.version>
    <dep.junit.version>5.0.2</dep.junit.version>
    <dep.junit.platform.version>1.0.2</dep.junit.platform.version>
    <dep.junit.vintage.version>4.12.2</dep.junit.vintage.version>
    <dep.mockito.version>1.10.19</dep.mockito.version>
    <dep.scalatest.version>3.0.5</dep.scalatest.version>
    <dep.scalacheck.version>1.13.5</dep.scalacheck.version>
    <dep.spark-measure.version>0.11</dep.spark-measure.version>
  </properties>

  <build>
    <resources>
      <resource>
        <directory>${basedir}/src/main/resources</directory>
        <filtering>true</filtering>
      </resource>
    </resources>
    <testResources>
      <testResource>
        <directory>${basedir}/src/test/resources</directory>
        <filtering>true</filtering>
      </testResource>
    </testResources>

    <pluginManagement>
      <plugins>
        <plugin>
          <groupId>org.neo4j.build.plugins</groupId>
          <artifactId>licensing-maven-plugin</artifactId>
          <version>1.7.6</version>
          <configuration>
            <failIfDisliked>true</failIfDisliked>
            <failIfMissing>true</failIfMissing>
            <plainTextReport>true</plainTextReport>
            <prependText>NOTICE-header.txt</prependText>
            <includedScopes>compile</includedScopes>
            <excludedScopes>test provided</excludedScopes>
            <!-- A bunch of dependencies that come from neo4j-harness -->
            <excludedGroups>^((com.sun.jersey){1}|(org.apache.xbean){1}|(org.neo4j(.*)?){1})$</excludedGroups>
            <excludedArtifacts>
              <!-- Dependencies that come from test scope -->
              ^((jersey-guice)|(jaxb-impl)|(jaxb-api)|(stax-api))$
            </excludedArtifacts>
          </configuration>
          <executions>
            <execution>
              <id>list-all-licenses</id>
              <phase>compile</phase>
              <goals>
                <goal>check</goal>
              </goals>
              <configuration>
                <licensingRequirementFiles>
                  <licensingRequirementFile>
                    licensing-config.xml
                  </licensingRequirementFile>
                </licensingRequirementFiles>
                <thirdPartyLicensingFilename>
                  ${project.artifactId}-${project.version}-NOTICE.txt
                </thirdPartyLicensingFilename>
                <checkExistingNoticeFile>
                  ${project.build.directory}/../NOTICE.txt
                </checkExistingNoticeFile>
                <listPrependText>LICENSES-header.txt</listPrependText>
                <listReport>${project.artifactId}-${project.version}-LICENSES.txt</listReport>
                <checkExistingLicensesFile>
                  ${project.build.directory}/../LICENSES.txt
                </checkExistingLicensesFile>
              </configuration>
            </execution>
          </executions>
          <dependencies>
            <dependency>
              <groupId>org.opencypher</groupId>
              <artifactId>okapi-licensecheck-config</artifactId>
              <version>${project.version}</version>
            </dependency>
          </dependencies>
        </plugin>

        <!-- License header checking -->
        <plugin>
          <groupId>com.mycila</groupId>
          <artifactId>license-maven-plugin</artifactId>
          <version>${plugin.license-maven.version}</version>
          <configuration>
            <header>${project.rootdir}/licensecheck-config/src/main/resources/NOTICE-header.txt</header>
            <basedir>${basedir}/src</basedir>
            <mapping>
              <scala>SLASHSTAR_STYLE</scala>
            </mapping>
            <excludes>
              <exclude>test/resources/**</exclude>
              <exclude>main/resources/**</exclude>
            </excludes>
          </configuration>
          <executions>
            <execution>
              <id>check-license-headers</id>
              <phase>validate</phase>
              <goals>
                <goal>check</goal>
              </goals>
            </execution>
          </executions>
        </plugin>
      </plugins>
    </pluginManagement>

    <plugins>
      <!-- javac settings -->
      <plugin>
        <groupId>org.apache.maven.plugins</groupId>
        <artifactId>maven-compiler-plugin</artifactId>
        <version>${plugin.maven-compiler.version}</version>
        <configuration>
          <source>${project.java.version}</source>
          <target>${project.java.version}</target>
        </configuration>
      </plugin>

      <!-- Builds a source JAR -->
      <plugin>
        <groupId>org.apache.maven.plugins</groupId>
        <artifactId>maven-source-plugin</artifactId>
        <version>3.0.0</version>
        <executions>
          <execution>
            <id>attach-sources</id>
            <goals>
              <goal>jar</goal>
            </goals>
          </execution>
        </executions>
      </plugin>

      <!-- scalac settings -->
      <plugin>
        <groupId>net.alchim31.maven</groupId>
        <artifactId>scala-maven-plugin</artifactId>
        <version>${plugin.maven-scala.version}</version>
        <configuration>
          <!--<recompileMode>incremental</recompileMode>-->
          <scalaVersion>${project.scala.version}</scalaVersion>
          <scalaCompatVersion>${project.scala.binary.version}</scalaCompatVersion>
          <encoding>${project.build.encoding}</encoding>
          <args combine.children="append">
            <!-- need to pass encoding to scalac manually -->
            <arg>-encoding</arg>
            <arg>${project.build.encoding}</arg>
            <arg>-target:jvm-${project.java.version}</arg>
            <arg>-unchecked</arg>
            <arg>-deprecation</arg>
            <arg>-feature</arg>
            <arg>-Xfatal-warnings</arg>
            <arg>-Xfuture</arg>
            <!--<arg>-Ytyper-debug</arg>-->
            <arg>-Ywarn-adapted-args</arg>
            <arg>-Yopt-warnings:at-inline-failed</arg>
            <arg>-Yopt:l:project</arg>
            <arg>-Ypartial-unification</arg>
          </args>
          <jvmArgs>
            <!-- Workaround for Scala compiler error: https://github.com/freechipsproject/firrtl/issues/66 -->
            <jvmArg>-Xss512m</jvmArg>
          </jvmArgs>
        </configuration>

        <!-- This is needed to mix scala and java code in the same module -->
        <executions>
          <execution>
            <id>scala-compile</id>
            <phase>process-resources</phase>
            <goals>
              <goal>add-source</goal>
              <goal>compile</goal>
              <goal>doc-jar</goal>
            </goals>
          </execution>
          <execution>
            <id>scala-test-compile</id>
            <phase>process-test-resources</phase>
            <goals>
              <goal>testCompile</goal>
            </goals>
          </execution>
        </executions>
      </plugin>

      <!-- scalastyle) -->
      <plugin>
        <groupId>org.scalastyle</groupId>
        <artifactId>scalastyle-maven-plugin</artifactId>
        <version>${plugin.maven-scalastyle.version}</version>
        <configuration>
          <verbose>false</verbose>
          <failOnViolation>true</failOnViolation>
          <includeTestSourceDirectory>true</includeTestSourceDirectory>
          <failOnWarning>false</failOnWarning>
          <inputEncoding>${project.build.encoding}</inputEncoding>
          <sourceDirectory>${basedir}/src/main/scala</sourceDirectory>
          <testSourceDirectory>${basedir}/src/test/scala</testSourceDirectory>
          <configLocation>${project.rootdir}/etc/scalastyle_config.xml</configLocation>
          <outputFile>${basedir}/target/scalastyle-output.xml</outputFile>
          <outputEncoding>${project.build.encoding}</outputEncoding>
        </configuration>
        <executions>
          <execution>
            <phase>test</phase>
            <goals>
              <goal>check</goal>
            </goals>
          </execution>
        </executions>
      </plugin>

      <!-- add version information to jar -->
      <plugin>
        <groupId>org.apache.maven.plugins</groupId>
        <artifactId>maven-jar-plugin</artifactId>
        <version>${plugin.maven-jar.version}</version>
        <executions>
          <execution>
            <goals>
              <goal>test-jar</goal>
            </goals>
          </execution>
        </executions>
        <configuration>
          <archive>
            <index>true</index>
            <addMavenDescriptor>true</addMavenDescriptor>
            <manifest>
              <addClasspath>true</addClasspath>
              <addDefaultImplementationEntries>true</addDefaultImplementationEntries>
              <addDefaultSpecificationEntries>true</addDefaultSpecificationEntries>
            </manifest>
          </archive>
        </configuration>
      </plugin>

      <!-- disable surefire -->
      <plugin>
        <groupId>org.apache.maven.plugins</groupId>
        <artifactId>maven-surefire-plugin</artifactId>
        <version>${plugin.maven-surefire.version}</version>
        <configuration>
          <skipTests>true</skipTests>
        </configuration>
      </plugin>

      <!-- enable scalatest -->
      <plugin>
        <groupId>org.scalatest</groupId>
        <artifactId>scalatest-maven-plugin</artifactId>
        <version>${plugin.maven-scalatest.version}</version>
        <configuration>
          <reportsDirectory>${project.build.directory}/surefire-reports</reportsDirectory>
          <junitxml>.</junitxml>
          <filereports>WDF TestSuite.txt</filereports>
          <tagsToExclude>CAPSPatternGraphFactory</tagsToExclude>
          <!-- Enable full exception stack traces -->
          <stdout>F</stdout>
        </configuration>
        <executions>
          <execution>
            <id>test</id>
            <goals>
              <goal>test</goal>
            </goals>
          </execution>
        </executions>
      </plugin>

    </plugins>

  </build>

  <profiles>

    <profile>
      <activation>
        <activeByDefault>true</activeByDefault>
      </activation>
      <id>testing</id>
      <properties>
        <dep.spark.scope>compile</dep.spark.scope>
        <dep.flink.scope>compile</dep.flink.scope>
      </properties>

      <!-- No license listing for this profile -->
      <modules>
        <module>okapi-api</module>
        <module>okapi-testing</module>
        <module>okapi-neo4j-io</module>
        <module>okapi-neo4j-io-testing</module>
        <module>okapi-ir</module>
        <module>okapi-neo4j-procedures</module>
        <module>okapi-logical</module>
        <module>okapi-relational</module>
        <module>okapi-tck</module>
        <module>okapi-trees</module>
        <module>spark-cypher</module>
        <module>spark-cypher-examples</module>
        <module>spark-cypher-tck</module>
        <module>spark-cypher-testing</module>
<<<<<<< HEAD
        <module>flink-cypher</module>
        <module>flink-cypher-tck</module>
        <module>flink-cypher-testing</module>
=======
        <module>sql-ddl</module>
>>>>>>> f6bad995
      </modules>
    </profile>

    <profile>
      <id>check-licenses</id>
      <activation>
        <activeByDefault>false</activeByDefault>
        <file>
          <exists>src/main/scala</exists>
        </file>
        <property>
          <name>cluster</name>
        </property>
      </activation>
      <build>
        <plugins>
          <!-- License file checking-->
          <plugin>
            <groupId>org.neo4j.build.plugins</groupId>
            <artifactId>licensing-maven-plugin</artifactId>
          </plugin>

          <!-- License header checking -->
          <plugin>
            <groupId>com.mycila</groupId>
            <artifactId>license-maven-plugin</artifactId>
          </plugin>
        </plugins>
      </build>
    </profile>

    <profile>
      <id>cluster-package</id>
      <properties>
        <project.artifact.classifier>cluster</project.artifact.classifier>
        <dep.spark.scope>provided</dep.spark.scope>
        <!--<dep.flink.scope>provided</dep.flink.scope>-->
      </properties>
      <activation>
        <property>
          <name>cluster</name>
        </property>
      </activation>

      <modules>
        <!--<module>licensecheck-config</module>-->
        <module>okapi-api</module>
        <module>okapi-testing</module>
        <module>okapi-neo4j-io</module>
        <module>okapi-neo4j-io-testing</module>
        <module>okapi-ir</module>
        <module>okapi-neo4j-procedures</module>
        <module>okapi-logical</module>
        <module>okapi-relational</module>
        <module>okapi-tck</module>
        <module>okapi-trees</module>
        <module>spark-cypher</module>
        <module>flink-cypher</module>
        <module>spark-cypher-testing</module>
        <module>sql-ddl</module>
      </modules>

      <build>
        <plugins>
          <!-- shade plugin -->
          <plugin>
            <groupId>org.apache.maven.plugins</groupId>
            <artifactId>maven-shade-plugin</artifactId>
            <version>${plugin.maven-shade.version}</version>
            <executions>
              <!-- run shade goal on package phase -->
              <execution>
                <phase>package</phase>
                <goals>
                  <goal>shade</goal>
                </goals>
                <configuration>
                  <shadedArtifactAttached>true</shadedArtifactAttached>
                  <shadedClassifierName>${project.artifact.classifier}</shadedClassifierName>
                  <createDependencyReducedPom>true</createDependencyReducedPom>
                  <artifactSet>
                    <excludes>
                      <exclude>junit:junit</exclude>
                      <exclude>jmock:*</exclude>
                      <exclude>org.scala-lang:*</exclude>
                      <exclude>org.scalatest:*</exclude>
                      <exclude>org.scalacheck:*</exclude>
                      <exclude>org.apache.maven:lib:tests</exclude>
                      <exclude>commons-beanutils:*</exclude>
                      <exclude>aopalliance:*</exclude>
                      <exclude>javax.inject:*</exclude>
                    </excludes>
                  </artifactSet>
                  <filters>

                    <filter>
                      <artifact>*:*</artifact>
                      <excludes>
                        <exclude>META-INF/*.SF</exclude>
                        <exclude>META-INF/*.DSA</exclude>
                        <exclude>META-INF/*.RSA</exclude>
                        <!--Exclude Java 9 modules-->
                        <exclude>**/module-info.class</exclude>
                        <exclude>META-INF/versions/9/**/*</exclude>
                      </excludes>
                    </filter>

                  </filters>
                </configuration>
              </execution>
            </executions>
          </plugin>
        </plugins>
      </build>
    </profile>

  </profiles>

  <dependencies>
    <!-- Scala -->
    <dependency>
      <groupId>org.scala-lang</groupId>
      <artifactId>scala-library</artifactId>
      <version>${project.scala.version}</version>
    </dependency>

    <dependency>
      <groupId>org.scala-lang</groupId>
      <artifactId>scala-reflect</artifactId>
      <version>${project.scala.version}</version>
    </dependency>

    <dependency>
      <groupId>org.scala-lang</groupId>
      <artifactId>scala-compiler</artifactId>
      <version>${project.scala.version}</version>
    </dependency>

    <dependency>
      <groupId>org.apache.logging.log4j</groupId>
      <artifactId>log4j-api</artifactId>
      <version>${dep.log4j.core.version}</version>
    </dependency>

    <dependency>
      <groupId>org.apache.logging.log4j</groupId>
      <artifactId>log4j-core</artifactId>
      <version>${dep.log4j.core.version}</version>
    </dependency>

    <dependency>
      <groupId>org.apache.logging.log4j</groupId>
      <artifactId>log4j-api-scala_2.11</artifactId>
      <version>${dep.log4j.scala.api.version}</version>
    </dependency>

    <dependency>
      <groupId>org.scalatest</groupId>
      <artifactId>scalatest_${project.scala.binary.version}</artifactId>
      <version>${dep.scalatest.version}</version>
      <scope>test</scope>
    </dependency>

    <dependency>
      <groupId>org.junit.platform</groupId>
      <artifactId>junit-platform-runner</artifactId>
      <version>${dep.junit.platform.version}</version>
      <scope>test</scope>
    </dependency>

    <dependency>
      <groupId>org.scalacheck</groupId>
      <artifactId>scalacheck_${project.scala.binary.version}</artifactId>
      <version>${dep.scalacheck.version}</version>
      <scope>test</scope>
    </dependency>

    <dependency>
      <groupId>io.netty</groupId>
      <artifactId>netty-all</artifactId>
      <version>${dep.netty.version}</version>
      <scope>test</scope>
    </dependency>

  </dependencies>
</project><|MERGE_RESOLUTION|>--- conflicted
+++ resolved
@@ -77,12 +77,8 @@
     <dep.flink.version>1.6.0</dep.flink.version>
     <dep.flink.scope>compile</dep.flink.scope>
     <dep.upickle.version>0.6.6</dep.upickle.version>
-<<<<<<< HEAD
-    <dep.circe.version>0.10.0-M1</dep.circe.version>
-=======
     <dep.log4j.core.version>2.11.0</dep.log4j.core.version>
     <dep.log4j.scala.api.version>11.0</dep.log4j.scala.api.version>
->>>>>>> f6bad995
 
     <!-- Test scope dependencies -->
     <dep.bouncycastle.version>1.59</dep.bouncycastle.version>
@@ -227,7 +223,7 @@
         <artifactId>scala-maven-plugin</artifactId>
         <version>${plugin.maven-scala.version}</version>
         <configuration>
-          <!--<recompileMode>incremental</recompileMode>-->
+          <recompileMode>incremental</recompileMode>
           <scalaVersion>${project.scala.version}</scalaVersion>
           <scalaCompatVersion>${project.scala.binary.version}</scalaCompatVersion>
           <encoding>${project.build.encoding}</encoding>
@@ -391,13 +387,10 @@
         <module>spark-cypher-examples</module>
         <module>spark-cypher-tck</module>
         <module>spark-cypher-testing</module>
-<<<<<<< HEAD
+        <module>sql-ddl</module>
         <module>flink-cypher</module>
         <module>flink-cypher-tck</module>
         <module>flink-cypher-testing</module>
-=======
-        <module>sql-ddl</module>
->>>>>>> f6bad995
       </modules>
     </profile>
 
@@ -443,7 +436,7 @@
       </activation>
 
       <modules>
-        <!--<module>licensecheck-config</module>-->
+        <module>licensecheck-config</module>
         <module>okapi-api</module>
         <module>okapi-testing</module>
         <module>okapi-neo4j-io</module>
@@ -575,12 +568,5 @@
       <scope>test</scope>
     </dependency>
 
-    <dependency>
-      <groupId>io.netty</groupId>
-      <artifactId>netty-all</artifactId>
-      <version>${dep.netty.version}</version>
-      <scope>test</scope>
-    </dependency>
-
   </dependencies>
 </project>