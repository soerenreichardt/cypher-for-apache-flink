<?xml version="1.0" encoding="UTF-8"?>
<project xmlns="http://maven.apache.org/POM/4.0.0"
         xmlns:xsi="http://www.w3.org/2001/XMLSchema-instance"
         xsi:schemaLocation="http://maven.apache.org/POM/4.0.0 http://maven.apache.org/xsd/maven-4.0.0.xsd">
<<<<<<< HEAD
    <modelVersion>4.0.0</modelVersion>

    <groupId>org.opencypher</groupId>
    <artifactId>cypher-for-apache-spark</artifactId>
    <version>1.0-SNAPSHOT</version>

    <name>Cypher for Apache Spark</name>

    <modules>
        <module>caps-api</module>
        <module>caps-trees</module>
        <module>caps-logical</module>
        <module>caps-spark</module>
        <module>caps-tck</module>
        <module>caps-ir</module>
        <module>caps-cora</module>
        <module>caps-flink</module>
    </modules>

    <properties>
        <!-- Encoding -->
        <project.build.sourceEncoding>UTF-8</project.build.sourceEncoding>

        <!-- Project settings -->
        <project.build.encoding>UTF-8</project.build.encoding>
        <project.java.version>1.8</project.java.version>
        <project.scala.binary.version>2.11</project.scala.binary.version>
        <project.scala.version>${project.scala.binary.version}.12</project.scala.version>
        <project.rootdir>${project.basedir}</project.rootdir>

        <!-- Used plugins -->
        <plugin.exec-maven.version>1.4.0</plugin.exec-maven.version>
        <plugin.license-maven.version>3.0</plugin.license-maven.version>
        <plugin.maven-compiler.version>3.5.1</plugin.maven-compiler.version>
        <plugin.maven-jar.version>3.0.2</plugin.maven-jar.version>
        <plugin.maven-resources.version>2.7</plugin.maven-resources.version>
        <plugin.maven-scala.version>3.2.1</plugin.maven-scala.version>
        <plugin.maven-scalastyle.version>0.8.0</plugin.maven-scalastyle.version>
        <plugin.maven-scalatest.version>1.0</plugin.maven-scalatest.version>
        <plugin.maven-shade.version>2.4.3</plugin.maven-shade.version>
        <plugin.maven-surefire.version>2.20.1</plugin.maven-surefire.version>

        <!-- Used dependencies -->
        <dep.ammonite.version>1.0.1-6-6d2db3a</dep.ammonite.version>
        <dep.bouncycastle.version>1.57</dep.bouncycastle.version>
        <dep.cats.version>0.9.0</dep.cats.version>
        <dep.circe.version>0.8.0</dep.circe.version>
        <dep.eff.version>4.5.0</dep.eff.version>
        <dep.hadoop.version>2.7.0</dep.hadoop.version>
        <dep.junit.version>5.0.2</dep.junit.version>
        <dep.junit.platform.version>1.0.2</dep.junit.platform.version>
        <dep.junit.vintage.version>4.12.2</dep.junit.vintage.version>
        <dep.mockito.version>1.10.19</dep.mockito.version>
        <dep.multiset.version>0.4</dep.multiset.version>
        <dep.neo4j.version>3.4.0-alpha05</dep.neo4j.version>
        <dep.netty.version>4.1.8.Final</dep.netty.version>
        <dep.neo4j.driver.version>1.4.2</dep.neo4j.driver.version>
        <dep.scalatest.version>3.0.4</dep.scalatest.version>
        <dep.sourcecode.version>0.1.2</dep.sourcecode.version>
=======
  <modelVersion>4.0.0</modelVersion>

  <groupId>org.opencypher</groupId>
  <artifactId>cypher-for-apache-spark</artifactId>
  <version>1.0-SNAPSHOT</version>

  <name>Cypher for Apache Spark</name>

  <modules>
    <module>caps-trees</module>
    <module>caps-api</module>
    <module>caps-ir</module>
    <module>caps-logical</module>
    <module>caps-cora</module>
    <module>caps-spark</module>
    <module>caps-cosc</module>
    <module>caps-tck</module>
  </modules>

  <properties>
    <!-- Encoding -->
    <project.build.sourceEncoding>UTF-8</project.build.sourceEncoding>

    <!-- Project settings -->
    <project.build.encoding>UTF-8</project.build.encoding>
    <project.java.version>1.8</project.java.version>
    <project.scala.binary.version>2.11</project.scala.binary.version>
    <project.scala.version>${project.scala.binary.version}.12</project.scala.version>
    <project.rootdir>${project.basedir}</project.rootdir>

    <!-- Used plugins -->
    <plugin.exec-maven.version>1.4.0</plugin.exec-maven.version>
    <plugin.license-maven.version>3.0</plugin.license-maven.version>
    <plugin.maven-compiler.version>3.5.1</plugin.maven-compiler.version>
    <plugin.maven-jar.version>3.0.2</plugin.maven-jar.version>
    <plugin.maven-resources.version>2.7</plugin.maven-resources.version>
    <plugin.maven-scala.version>3.2.1</plugin.maven-scala.version>
    <plugin.maven-scalastyle.version>0.8.0</plugin.maven-scalastyle.version>
    <plugin.maven-scalatest.version>1.0</plugin.maven-scalatest.version>
    <plugin.maven-shade.version>2.4.3</plugin.maven-shade.version>
    <plugin.maven-surefire.version>2.20.1</plugin.maven-surefire.version>

    <!-- Used dependencies -->
    <dep.ammonite.version>1.0.1-6-6d2db3a</dep.ammonite.version>
    <dep.bouncycastle.version>1.57</dep.bouncycastle.version>
    <dep.cats.version>0.9.0</dep.cats.version>
    <dep.circe.version>0.8.0</dep.circe.version>
    <dep.eff.version>4.5.0</dep.eff.version>
    <dep.hadoop.version>2.7.0</dep.hadoop.version>
    <dep.junit.version>5.0.2</dep.junit.version>
    <dep.junit.platform.version>1.0.2</dep.junit.platform.version>
    <dep.junit.vintage.version>4.12.2</dep.junit.vintage.version>
    <dep.mockito.version>1.10.19</dep.mockito.version>
    <dep.multiset.version>0.4</dep.multiset.version>
    <dep.neo4j.version>3.4.0-alpha05</dep.neo4j.version>
    <dep.netty.version>4.1.8.Final</dep.netty.version>
    <dep.neo4j.driver.version>1.4.2</dep.neo4j.driver.version>
    <dep.scalatest.version>3.0.4</dep.scalatest.version>
    <dep.sourcecode.version>0.1.2</dep.sourcecode.version>
    <dep.spark.version>2.2.0</dep.spark.version>
  </properties>

  <repositories>
    <repository>
      <id>Neo4j snapshots</id>
      <name>Neo4j snapshots repository</name>
      <url>https://m2.neo4j.org/content/repositories/snapshots</url>
      <snapshots>
        <enabled>true</enabled>
      </snapshots>
    </repository>
  </repositories>

  <packaging>pom</packaging>

  <build>
    <resources>
      <resource>
        <directory>${basedir}/src/main/resources</directory>
        <filtering>true</filtering>
      </resource>
    </resources>
    <testResources>
      <testResource>
        <directory>${basedir}/src/test/resources</directory>
        <filtering>true</filtering>
      </testResource>
    </testResources>

    <plugins>
      <!-- javac -->
      <plugin>
        <groupId>org.apache.maven.plugins</groupId>
        <artifactId>maven-compiler-plugin</artifactId>
        <version>${plugin.maven-compiler.version}</version>
        <configuration>
          <source>${project.java.version}</source>
          <target>${project.java.version}</target>
        </configuration>
      </plugin>

      <!-- Builds a source JAR -->
      <plugin>
        <groupId>org.apache.maven.plugins</groupId>
        <artifactId>maven-source-plugin</artifactId>
        <version>3.0.0</version>
        <executions>
          <execution>
            <id>attach-sources</id>
            <goals>
              <goal>jar</goal>
            </goals>
          </execution>
        </executions>
      </plugin>

      <!-- setup scalac -->
      <plugin>
        <groupId>net.alchim31.maven</groupId>
        <artifactId>scala-maven-plugin</artifactId>
        <version>${plugin.maven-scala.version}</version>
        <executions>
          <execution>
            <goals>
              <goal>compile</goal>
              <goal>testCompile</goal>
              <goal>add-source</goal>
              <goal>doc-jar</goal>
            </goals>
          </execution>
        </executions>
        <configuration>
          <recompileMode>incremental</recompileMode>
          <scalaVersion>${project.scala.version}</scalaVersion>
          <scalaCompatVersion>${project.scala.binary.version}</scalaCompatVersion>
          <encoding>${project.build.encoding}</encoding>
          <args combine.children="append">
            <!-- need to pass encoding to scalac manually -->
            <arg>-encoding</arg>
            <arg>${project.build.encoding}</arg>
            <arg>-target:jvm-1.8</arg>
            <arg>-unchecked</arg>
            <arg>-deprecation</arg>
            <arg>-feature</arg>
            <arg>-Xfatal-warnings</arg>
            <arg>-Xfuture</arg>
            <arg>-Ywarn-adapted-args</arg>
            <arg>-Yopt-warnings:at-inline-failed</arg>
            <arg>-Yopt:l:project</arg>
            <arg>-Ypartial-unification</arg>
          </args>
        </configuration>
      </plugin>

      <!-- scalastyle) -->
      <plugin>
        <groupId>org.scalastyle</groupId>
        <artifactId>scalastyle-maven-plugin</artifactId>
        <version>${plugin.maven-scalastyle.version}</version>
        <configuration>
          <verbose>false</verbose>
          <failOnViolation>true</failOnViolation>
          <includeTestSourceDirectory>true</includeTestSourceDirectory>
          <failOnWarning>false</failOnWarning>
          <inputEncoding>${project.build.encoding}</inputEncoding>
          <sourceDirectory>${basedir}/src/main/scala</sourceDirectory>
          <testSourceDirectory>${basedir}/src/test/scala</testSourceDirectory>
          <configLocation>${project.rootdir}/etc/scalastyle_config.xml</configLocation>
          <outputFile>${basedir}/target/scalastyle-output.xml</outputFile>
          <outputEncoding>${project.build.encoding}</outputEncoding>
        </configuration>
        <executions>
          <execution>
            <phase>test</phase>
            <goals>
              <goal>check</goal>
            </goals>
          </execution>
        </executions>
      </plugin>

      <!-- add version information to jar -->
      <plugin>
        <groupId>org.apache.maven.plugins</groupId>
        <artifactId>maven-jar-plugin</artifactId>
        <version>${plugin.maven-jar.version}</version>
        <executions>
          <execution>
            <goals>
              <goal>test-jar</goal>
            </goals>
          </execution>
        </executions>
        <configuration>
          <archive>
            <index>true</index>
            <addMavenDescriptor>true</addMavenDescriptor>
            <manifest>
              <addClasspath>true</addClasspath>
              <addDefaultImplementationEntries>true</addDefaultImplementationEntries>
              <addDefaultSpecificationEntries>true</addDefaultSpecificationEntries>
            </manifest>
          </archive>
        </configuration>
      </plugin>

      <!-- disable surefire -->
      <plugin>
        <groupId>org.apache.maven.plugins</groupId>
        <artifactId>maven-surefire-plugin</artifactId>
        <version>${plugin.maven-surefire.version}</version>
        <configuration>
          <skipTests>true</skipTests>
        </configuration>
      </plugin>

      <!-- enable scalatest -->
      <plugin>
        <groupId>org.scalatest</groupId>
        <artifactId>scalatest-maven-plugin</artifactId>
        <version>${plugin.maven-scalatest.version}</version>
        <configuration>
          <reportsDirectory>${project.build.directory}/surefire-reports</reportsDirectory>
          <junitxml>.</junitxml>
          <filereports>WDF TestSuite.txt</filereports>
        </configuration>
        <executions>
          <execution>
            <id>test</id>
            <goals>
              <goal>test</goal>
            </goals>
          </execution>
        </executions>
      </plugin>

      <!-- setup ammonite repl runner -->
      <plugin>
        <groupId>org.codehaus.mojo</groupId>
        <artifactId>exec-maven-plugin</artifactId>
        <version>${plugin.exec-maven.version}</version>
        <configuration>
          <mainClass>org.opencypher.caps.demo.Shell</mainClass>
          <classpathScope>test</classpathScope>
        </configuration>
      </plugin>

      <!-- Licenses -->
      <plugin>
        <groupId>com.mycila</groupId>
        <artifactId>license-maven-plugin</artifactId>
        <version>${plugin.license-maven.version}</version>
        <configuration>
          <header>${project.rootdir}/license-header.txt</header>
          <basedir>${basedir}/src</basedir>
          <mapping>
            <scala>SLASHSTAR_STYLE</scala>
          </mapping>
          <excludes>
            <exclude>test/resources/**</exclude>
            <exclude>main/resources/**</exclude>
          </excludes>
        </configuration>
        <executions>
          <execution>
            <id>check-license-headers</id>
            <phase>validate</phase>
            <goals>
              <goal>check</goal>
            </goals>
          </execution>
        </executions>
      </plugin>
    </plugins>
  </build>

  <profiles>
    <profile>
      <id>databricks</id>
      <properties>
>>>>>>> ed3df87d
        <dep.spark.version>2.2.0</dep.spark.version>
      </properties>
    </profile>

    <profile>
      <id>cloudera</id>
      <repositories>
        <repository>
          <id>cloudera</id>
          <url>https://repository.cloudera.com/artifactory/cloudera-repos/</url>
        </repository>
      </repositories>

      <properties>
        <dep.spark.version>2.2.0.cloudera1</dep.spark.version>
      </properties>
    </profile>

    <profile>
      <id>buildShade</id>
      <activation>
        <property>
          <name>buildShade</name>
          <value>true</value>
        </property>
      </activation>
      <build>
        <plugins>
          <!-- shade plugin -->
          <plugin>
            <groupId>org.apache.maven.plugins</groupId>
            <artifactId>maven-shade-plugin</artifactId>
            <version>${plugin.maven-shade.version}</version>
            <executions>
              <!-- run shade goal on package phase -->
              <execution>
                <phase>package</phase>
                <goals>
                  <goal>shade</goal>
                </goals>
                <configuration>
                  <shadedArtifactAttached>true</shadedArtifactAttached>
                  <shadedClassifierName>standalone-shell</shadedClassifierName>
                  <createDependencyReducedPom>true</createDependencyReducedPom>
                  <artifactSet>
                    <excludes>
                      <exclude>junit:junit</exclude>
                      <exclude>jmock:*</exclude>
                      <exclude>org.scalatest:*</exclude>
                      <exclude>org.scalacheck:*</exclude>
                      <exclude>org.apache.maven:lib:tests</exclude>
                      <exclude>commons-beanutils:*</exclude>
                      <exclude>aopalliance:*</exclude>
                      <exclude>javax.inject:*</exclude>
                    </excludes>
                  </artifactSet>
                  <transformers>
                    <transformer
                        implementation="org.apache.maven.plugins.shade.resource.ManifestResourceTransformer">
                      <mainClass>org.opencypher.caps.demo.Shell</mainClass>
                    </transformer>
                  </transformers>
                  <filters>

                    <filter>
                      <artifact>jline:jline</artifact>
                      <excludes>
                        <exclude>org/fusesource/hawtjni/runtime/Library.class</exclude>
                        <exclude>org/fusesource/hawtjni/runtime/PointerMath.class</exclude>
                        <exclude>org/fusesource/hawtjni/runtime/Callback.class</exclude>
                        <exclude>org/fusesource/hawtjni/runtime/JNIEnv.class</exclude>
                      </excludes>
                    </filter>

                    <filter>
                      <artifact>org.apache.spark:*</artifact>
                      <excludes>
                        <exclude>org/apache/spark/unused/UnusedStubClass.class</exclude>
                      </excludes>
                    </filter>

                    <filter>
                      <artifact>com.lihaoyi:ammonite-ops_${project.scala.binary.version}
                      </artifact>
                      <excludes>
                        <exclude>ammonite/Constants.class</exclude>
                        <exclude>ammonite/Constants$.class</exclude>
                      </excludes>
                    </filter>

                    <filter>
                      <artifact>com.lihaoyi:ammonite-terminal_${project.scala.binary.version}
                      </artifact>
                      <excludes>
                        <exclude>ammonite/Constants.class</exclude>
                        <exclude>ammonite/Constants$.class</exclude>
                      </excludes>
                    </filter>

                    <filter>
                      <artifact>org.apache.hadoop:hadoop-yarn-api</artifact>
                      <excludes>
                        <exclude>org/apache/hadoop/yarn/util/package-info.class</exclude>
                        <exclude>org/apache/hadoop/yarn/factories/package-info.class</exclude>
                        <exclude>org/apache/hadoop/yarn/factory/providers/package-info.class
                        </exclude>
                      </excludes>
                    </filter>

                    <filter>
                      <artifact>*:*</artifact>
                      <excludes>
                        <exclude>META-INF/*.SF</exclude>
                        <exclude>META-INF/*.DSA</exclude>
                        <exclude>META-INF/*.RSA</exclude>
                      </excludes>
                    </filter>

                  </filters>
                </configuration>
              </execution>
            </executions>
          </plugin>
        </plugins>
      </build>
    </profile>
  </profiles>

  <dependencies>
    <!-- Scala -->
    <dependency>
      <groupId>org.scala-lang</groupId>
      <artifactId>scala-library</artifactId>
      <version>${project.scala.version}</version>
    </dependency>

    <dependency>
      <groupId>org.scala-lang</groupId>
      <artifactId>scala-reflect</artifactId>
      <version>${project.scala.version}</version>
    </dependency>

    <dependency>
      <groupId>org.scala-lang</groupId>
      <artifactId>scala-compiler</artifactId>
      <version>${project.scala.version}</version>
    </dependency>

    <!-- Tests -->
    <dependency>
      <groupId>org.neo4j</groupId>
      <artifactId>neo4j-cypher-frontend-3.4</artifactId>
      <version>${dep.neo4j.version}</version>
      <type>test-jar</type>
      <scope>test</scope>
    </dependency>

    <dependency>
      <groupId>org.neo4j</groupId>
      <artifactId>neo4j-cypher-util-3.4</artifactId>
      <version>${dep.neo4j.version}</version>
      <type>test-jar</type>
      <scope>test</scope>
    </dependency>

    <dependency>
      <groupId>org.neo4j.test</groupId>
      <artifactId>neo4j-harness</artifactId>
      <version>${dep.neo4j.version}</version>
      <scope>test</scope>
    </dependency>

    <dependency>
      <groupId>org.bouncycastle</groupId>
      <artifactId>bctls-jdk15on</artifactId>
      <version>${dep.bouncycastle.version}</version>
      <scope>test</scope>
    </dependency>

    <dependency>
      <groupId>io.netty</groupId>
      <artifactId>netty-all</artifactId>
      <version>${dep.netty.version}</version>
      <scope>test</scope>
    </dependency>

    <dependency>
      <groupId>org.scalatest</groupId>
      <artifactId>scalatest_${project.scala.binary.version}</artifactId>
      <version>${dep.scalatest.version}</version>
      <scope>test</scope>
      <exclusions>
        <exclusion>
          <groupId>org.scala-lang</groupId>
          <artifactId>scala-library</artifactId>
        </exclusion>
      </exclusions>
    </dependency>

    <dependency>
      <groupId>org.apache.hadoop</groupId>
      <artifactId>hadoop-minicluster</artifactId>
      <version>${dep.hadoop.version}</version>
      <scope>test</scope>
    </dependency>

    <dependency>
      <groupId>org.junit.platform</groupId>
      <artifactId>junit-platform-runner</artifactId>
      <version>${dep.junit.platform.version}</version>
      <scope>test</scope>
    </dependency>

    <dependency>
      <groupId>org.mockito</groupId>
      <artifactId>mockito-all</artifactId>
      <version>${dep.mockito.version}</version>
      <scope>test</scope>
    </dependency>

    <dependency>
      <groupId>io.github.nicolasstucki</groupId>
      <artifactId>multisets_${project.scala.binary.version}</artifactId>
      <version>${dep.multiset.version}</version>
      <scope>test</scope>
    </dependency>

  </dependencies>
</project><|MERGE_RESOLUTION|>--- conflicted
+++ resolved
@@ -2,67 +2,6 @@
 <project xmlns="http://maven.apache.org/POM/4.0.0"
          xmlns:xsi="http://www.w3.org/2001/XMLSchema-instance"
          xsi:schemaLocation="http://maven.apache.org/POM/4.0.0 http://maven.apache.org/xsd/maven-4.0.0.xsd">
-<<<<<<< HEAD
-    <modelVersion>4.0.0</modelVersion>
-
-    <groupId>org.opencypher</groupId>
-    <artifactId>cypher-for-apache-spark</artifactId>
-    <version>1.0-SNAPSHOT</version>
-
-    <name>Cypher for Apache Spark</name>
-
-    <modules>
-        <module>caps-api</module>
-        <module>caps-trees</module>
-        <module>caps-logical</module>
-        <module>caps-spark</module>
-        <module>caps-tck</module>
-        <module>caps-ir</module>
-        <module>caps-cora</module>
-        <module>caps-flink</module>
-    </modules>
-
-    <properties>
-        <!-- Encoding -->
-        <project.build.sourceEncoding>UTF-8</project.build.sourceEncoding>
-
-        <!-- Project settings -->
-        <project.build.encoding>UTF-8</project.build.encoding>
-        <project.java.version>1.8</project.java.version>
-        <project.scala.binary.version>2.11</project.scala.binary.version>
-        <project.scala.version>${project.scala.binary.version}.12</project.scala.version>
-        <project.rootdir>${project.basedir}</project.rootdir>
-
-        <!-- Used plugins -->
-        <plugin.exec-maven.version>1.4.0</plugin.exec-maven.version>
-        <plugin.license-maven.version>3.0</plugin.license-maven.version>
-        <plugin.maven-compiler.version>3.5.1</plugin.maven-compiler.version>
-        <plugin.maven-jar.version>3.0.2</plugin.maven-jar.version>
-        <plugin.maven-resources.version>2.7</plugin.maven-resources.version>
-        <plugin.maven-scala.version>3.2.1</plugin.maven-scala.version>
-        <plugin.maven-scalastyle.version>0.8.0</plugin.maven-scalastyle.version>
-        <plugin.maven-scalatest.version>1.0</plugin.maven-scalatest.version>
-        <plugin.maven-shade.version>2.4.3</plugin.maven-shade.version>
-        <plugin.maven-surefire.version>2.20.1</plugin.maven-surefire.version>
-
-        <!-- Used dependencies -->
-        <dep.ammonite.version>1.0.1-6-6d2db3a</dep.ammonite.version>
-        <dep.bouncycastle.version>1.57</dep.bouncycastle.version>
-        <dep.cats.version>0.9.0</dep.cats.version>
-        <dep.circe.version>0.8.0</dep.circe.version>
-        <dep.eff.version>4.5.0</dep.eff.version>
-        <dep.hadoop.version>2.7.0</dep.hadoop.version>
-        <dep.junit.version>5.0.2</dep.junit.version>
-        <dep.junit.platform.version>1.0.2</dep.junit.platform.version>
-        <dep.junit.vintage.version>4.12.2</dep.junit.vintage.version>
-        <dep.mockito.version>1.10.19</dep.mockito.version>
-        <dep.multiset.version>0.4</dep.multiset.version>
-        <dep.neo4j.version>3.4.0-alpha05</dep.neo4j.version>
-        <dep.netty.version>4.1.8.Final</dep.netty.version>
-        <dep.neo4j.driver.version>1.4.2</dep.neo4j.driver.version>
-        <dep.scalatest.version>3.0.4</dep.scalatest.version>
-        <dep.sourcecode.version>0.1.2</dep.sourcecode.version>
-=======
   <modelVersion>4.0.0</modelVersion>
 
   <groupId>org.opencypher</groupId>
@@ -343,7 +282,6 @@
     <profile>
       <id>databricks</id>
       <properties>
->>>>>>> ed3df87d
         <dep.spark.version>2.2.0</dep.spark.version>
       </properties>
     </profile>
