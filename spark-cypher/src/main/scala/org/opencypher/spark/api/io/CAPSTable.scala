/*
 * Copyright (c) 2016-2018 "Neo4j Sweden, AB" [https://neo4j.com]
 *
 * Licensed under the Apache License, Version 2.0 (the "License");
 * you may not use this file except in compliance with the License.
 * You may obtain a copy of the License at
 *
 *     http://www.apache.org/licenses/LICENSE-2.0
 *
 * Unless required by applicable law or agreed to in writing, software
 * distributed under the License is distributed on an "AS IS" BASIS,
 * WITHOUT WARRANTIES OR CONDITIONS OF ANY KIND, either express or implied.
 * See the License for the specific language governing permissions and
 * limitations under the License.
 *
 * Attribution Notice under the terms of the Apache License 2.0
 *
 * This work was created by the collective efforts of the openCypher community.
 * Without limiting the terms of Section 6, any Derivative Work that is not
 * approved by the public consensus process of the openCypher Implementers Group
 * should not be described as “Cypher” (and Cypher® is a registered trademark of
 * Neo4j Inc.) or as "openCypher". Extensions by implementers or prototypes or
 * proposals for change that have been documented or implemented should only be
 * described as "implementation extensions to Cypher" or as "proposed changes to
 * Cypher that are not yet approved by the openCypher community".
 */
package org.opencypher.spark.api.io

import org.apache.spark.sql.{DataFrame, _}
import org.opencypher.okapi.api.io.conversion.{NodeMapping, RelationshipMapping}
import org.opencypher.okapi.api.types._
import org.opencypher.okapi.impl.util.StringEncodingUtilities._
import org.opencypher.okapi.relational.api.io.{EntityTable, NodeTable, RelationshipTable}
import org.opencypher.spark.api.CAPSSession
import org.opencypher.spark.impl.DataFrameOps._
import org.opencypher.spark.impl.table.SparkTable.DataFrameTable
import org.opencypher.spark.impl.util.Annotation
import org.opencypher.spark.impl.{CAPSRecords, RecordBehaviour}

import scala.reflect.runtime.universe._

<<<<<<< HEAD
object SparkCypherTable {

  implicit class DataFrameTable(val df: DataFrame) extends FlatRelationalTable[DataFrameTable] {

    override def physicalColumns: Seq[String] = df.columns

    override def columnType: Map[String, CypherType] = physicalColumns.map(c => c -> df.cypherTypeForColumn(c)).toMap

    override def rows: Iterator[String => CypherValue] = df.toLocalIterator.asScala.map { row =>
      physicalColumns.map(c => c -> CypherValue(row.get(row.fieldIndex(c)))).toMap
    }

    override def size: Long = df.count()

    override def select(cols: String*): DataFrameTable = {
      if (cols.nonEmpty) {
        df.select(cols.head, cols.tail: _*)
      } else {
        // TODO: this is used in Construct, check why this is necessary
        df.select()
      }
    }

    override def filter(expr: Expr)(implicit header: RecordHeader, parameters: CypherMap): DataFrameTable = {
      df.where(expr.asSparkSQLExpr(header, df, parameters))
    }

    override def withColumn(column: String, expr: Expr)
      (implicit header: RecordHeader, parameters: CypherMap): DataFrameTable = {
      df.withColumn(column, expr.asSparkSQLExpr(header, df, parameters))
    }

    override def drop(cols: String*): DataFrameTable = {
      df.drop(cols: _*)
    }

    override def orderBy(sortItems: (String, Order)*): DataFrameTable = {
      val sortExpression = sortItems.map {
        case (column, Ascending) => asc(column)
        case (column, Descending) => desc(column)
      }

      df.sort(sortExpression: _*)
    }

    override def unionAll(other: DataFrameTable): DataFrameTable = {
      df.union(other.df)
    }

    override def join(other: DataFrameTable, joinType: JoinType, joinCols: (String, String)*): DataFrameTable = {
      val joinTypeString = joinType match {
        case InnerJoin => "inner"
        case LeftOuterJoin => "left_outer"
        case RightOuterJoin => "right_outer"
        case FullOuterJoin => "full_outer"
        case CrossJoin => "cross"
      }


      val overlap = this.physicalColumns.toSet.intersect(other.physicalColumns.toSet)
      assert(overlap.isEmpty, s"overlapping columns: $overlap")

      joinType match {
        case CrossJoin =>
          df.crossJoin(other.df)

        case _ =>
          val joinExpr = joinCols.map {
            case (l, r) => df.col(l) === other.df.col(r)
          }.reduce((acc, expr) => acc && expr)

          // TODO: the join produced corrupt data when the previous operator was a cross. We work around that by using a
          // subsequent select. This can be removed, once https://issues.apache.org/jira/browse/SPARK-23855 is solved or we
          // upgrade to Spark 2.3.0
          val potentiallyCorruptedResult = df.join(other.df, joinExpr, joinTypeString)
          potentiallyCorruptedResult.select("*")
      }
    }

    override def distinct: DataFrameTable =
      df.distinct

    override def distinct(cols: String*): DataFrameTable =
      df.dropDuplicates(cols)

    override def withColumnRenamed(oldColumn: String, newColumn: String): DataFrameTable =
      df.safeRenameColumn(oldColumn, newColumn)

    override def withNullColumn(col: String): DataFrameTable = df.withColumn(col, functions.lit(null))

    override def withTrueColumn(col: String): DataFrameTable = df.withColumn(col, functions.lit(true))

    override def withFalseColumn(col: String): DataFrameTable = df.withColumn(col, functions.lit(false))

    def cache(): DataFrameTable = df.cache()

    def persist(): DataFrameTable = df.persist()

    def persist(newLevel: StorageLevel): DataFrameTable = df.persist(newLevel)

    def unpersist(): DataFrameTable = df.unpersist()

    def unpersist(blocking: Boolean): DataFrameTable = df.unpersist(blocking)
  }

}

=======
>>>>>>> f6bad995
trait CAPSEntityTable extends EntityTable[DataFrameTable] {

  private[spark] def records(implicit caps: CAPSSession): CAPSRecords = caps.records.fromEntityTable(entityTable = this)
}

case class CAPSNodeTable(
  override val mapping: NodeMapping,
<<<<<<< HEAD
  override val relationalTable: DataFrameTable
) extends NodeTable(mapping, relationalTable) with CAPSEntityTable {

  override type R = CAPSNodeTable
=======
  override val table: DataFrameTable
) extends NodeTable(mapping, table) with CAPSEntityTable with RecordBehaviour {
>>>>>>> f6bad995

  override type Records = CAPSNodeTable

  override def cache(): CAPSNodeTable = {
    table.df.cache()
    this
  }
}

object CAPSNodeTable {

  def apply[E <: Node : TypeTag](nodes: Seq[E])(implicit caps: CAPSSession): CAPSNodeTable = {
    val nodeLabels = Annotation.labels[E]
    val nodeDF = caps.sparkSession.createDataFrame(nodes)
    val nodeProperties = properties(nodeDF.columns)
    val nodeMapping = NodeMapping.create(nodeIdKey = GraphEntity.sourceIdKey, impliedLabels = nodeLabels, propertyKeys = nodeProperties)
    fromMapping(nodeMapping, nodeDF)
  }

  /**
    * Creates a node table from the given [[DataFrame]]. By convention, there needs to be one column storing node
    * identifiers and named after [[GraphEntity.sourceIdKey]]. All remaining columns are interpreted as node property
    * columns, the column name is used as property key.
    *
    * @param impliedLabels implied node labels
    * @param nodeDF        node data
    * @return a node table with inferred node mapping
    */
  def apply(impliedLabels: Set[String], nodeDF: DataFrame): CAPSNodeTable =
    CAPSNodeTable(impliedLabels, Map.empty, nodeDF)

  /**
    * Creates a node table from the given [[DataFrame]]. By convention, there needs to be one column storing node
    * identifiers and named after [[GraphEntity.sourceIdKey]]. Optional labels are defined by a mapping from label to
    * column name. All remaining columns are interpreted as node property columns, the column name is used as property
    * key.
    *
    * @param impliedLabels  implied node labels
    * @param optionalLabels mapping from optional labels to column names
    * @param nodeDF         node data
    * @return a node table with inferred node mapping
    */
  def apply(impliedLabels: Set[String], optionalLabels: Map[String, String], nodeDF: DataFrame): CAPSNodeTable = {
    val propertyColumnNames = properties(nodeDF.columns) -- optionalLabels.values

    val baseMapping = NodeMapping(GraphEntity.sourceIdKey, impliedLabels, optionalLabels)

    val nodeMapping = propertyColumnNames.foldLeft(baseMapping) { (mapping, propertyColumn) =>
      mapping.withPropertyKey(propertyColumn.toProperty, propertyColumn)
    }

    fromMapping(nodeMapping, nodeDF)
  }

  /**
    * Creates a node table from the given [[NodeMapping]] and [[DataFrame]].
    *
    * @param mapping      node mapping
    * @param initialTable node data
    * @return a node table
    */
  def fromMapping(mapping: NodeMapping, initialTable: DataFrame): CAPSNodeTable = {
    val colsToSelect = mapping.allSourceKeys
    CAPSNodeTable(mapping, initialTable.select(colsToSelect.head, colsToSelect.tail: _*))
  }

  private def properties(nodeColumnNames: Seq[String]): Set[String] = {
    nodeColumnNames.filter(_ != GraphEntity.sourceIdKey).toSet
  }
}

case class CAPSRelationshipTable(
  override val mapping: RelationshipMapping,
<<<<<<< HEAD
  override val relationalTable: DataFrameTable
) extends RelationshipTable(mapping, relationalTable) with CAPSEntityTable {

  override type R = CAPSRelationshipTable
=======
  override val table: DataFrameTable
) extends RelationshipTable(mapping, table) with CAPSEntityTable with RecordBehaviour {
>>>>>>> f6bad995

  override type Records = CAPSRelationshipTable

  override def cache(): CAPSRelationshipTable = {
    table.df.cache()
    this
  }
}

object CAPSRelationshipTable {

  def apply[E <: Relationship : TypeTag](relationships: Seq[E])(implicit caps: CAPSSession): CAPSRelationshipTable = {
    val relationshipType: String = Annotation.relType[E]
    val relationshipDF = caps.sparkSession.createDataFrame(relationships)
    val relationshipProperties = properties(relationshipDF.columns)

    val relationshipMapping = RelationshipMapping.create(GraphEntity.sourceIdKey,
      Relationship.sourceStartNodeKey,
      Relationship.sourceEndNodeKey,
      relationshipType,
      relationshipProperties)

    fromMapping(relationshipMapping, relationshipDF)
  }

  /**
    * Creates a relationship table from the given [[DataFrame]]. By convention, there needs to be one column storing
    * relationship identifiers and named after [[GraphEntity.sourceIdKey]], one column storing source node identifiers
    * and named after [[Relationship.sourceStartNodeKey]] and one column storing target node identifiers and named after
    * [[Relationship.sourceEndNodeKey]]. All remaining columns are interpreted as relationship property columns, the
    * column name is used as property key.
    *
    * Column names prefixed with `property#` are decoded by [[org.opencypher.okapi.impl.util.StringEncodingUtilities]] to
    * recover the original property name.
    *
    * @param relationshipType relationship type
    * @param relationshipDF   relationship data
    * @return a relationship table with inferred relationship mapping
    */
  def apply(relationshipType: String, relationshipDF: DataFrame): CAPSRelationshipTable = {
    val propertyColumnNames = properties(relationshipDF.columns)

    val baseMapping = RelationshipMapping.create(GraphEntity.sourceIdKey,
      Relationship.sourceStartNodeKey,
      Relationship.sourceEndNodeKey,
      relationshipType)

    val relationshipMapping = propertyColumnNames.foldLeft(baseMapping) { (mapping, propertyColumn) =>
      mapping.withPropertyKey(propertyColumn.toProperty, propertyColumn)
    }

    fromMapping(relationshipMapping, relationshipDF)
  }

  /**
    * Creates a relationship table from the given [[RelationshipMapping]] and [[DataFrame]].
    *
    * @param mapping      relationship mapping
    * @param initialTable node data
    * @return a relationship table
    */
  def fromMapping(mapping: RelationshipMapping, initialTable: DataFrame): CAPSRelationshipTable = {

    val updatedTable = mapping.relTypeOrSourceRelTypeKey match {

      // Flatten rel type column into boolean columns
      case Right((typeColumnName, relTypes)) =>
        DataFrameTable(initialTable).verifyColumnType(typeColumnName, CTString, "relationship type")
        val updatedTable = relTypes.foldLeft(initialTable) { case (currentDf, relType) =>
          val typeColumn = currentDf.col(typeColumnName)
          val relTypeColumnName = relType.toRelTypeColumnName
          currentDf
            .withColumn(relTypeColumnName, typeColumn === functions.lit(relType))
            .setNonNullable(relTypeColumnName)
        }
        updatedTable.drop(updatedTable.col(typeColumnName))

      case _ => initialTable
    }

    val colsToSelect = mapping.allSourceKeys

    CAPSRelationshipTable(mapping, updatedTable.select(colsToSelect.head, colsToSelect.tail: _*))
  }

  private def properties(relColumnNames: Seq[String]): Set[String] = {
    relColumnNames.filter(!Relationship.nonPropertyAttributes.contains(_)).toSet
  }
}

<|MERGE_RESOLUTION|>--- conflicted
+++ resolved
@@ -39,116 +39,6 @@
 
 import scala.reflect.runtime.universe._
 
-<<<<<<< HEAD
-object SparkCypherTable {
-
-  implicit class DataFrameTable(val df: DataFrame) extends FlatRelationalTable[DataFrameTable] {
-
-    override def physicalColumns: Seq[String] = df.columns
-
-    override def columnType: Map[String, CypherType] = physicalColumns.map(c => c -> df.cypherTypeForColumn(c)).toMap
-
-    override def rows: Iterator[String => CypherValue] = df.toLocalIterator.asScala.map { row =>
-      physicalColumns.map(c => c -> CypherValue(row.get(row.fieldIndex(c)))).toMap
-    }
-
-    override def size: Long = df.count()
-
-    override def select(cols: String*): DataFrameTable = {
-      if (cols.nonEmpty) {
-        df.select(cols.head, cols.tail: _*)
-      } else {
-        // TODO: this is used in Construct, check why this is necessary
-        df.select()
-      }
-    }
-
-    override def filter(expr: Expr)(implicit header: RecordHeader, parameters: CypherMap): DataFrameTable = {
-      df.where(expr.asSparkSQLExpr(header, df, parameters))
-    }
-
-    override def withColumn(column: String, expr: Expr)
-      (implicit header: RecordHeader, parameters: CypherMap): DataFrameTable = {
-      df.withColumn(column, expr.asSparkSQLExpr(header, df, parameters))
-    }
-
-    override def drop(cols: String*): DataFrameTable = {
-      df.drop(cols: _*)
-    }
-
-    override def orderBy(sortItems: (String, Order)*): DataFrameTable = {
-      val sortExpression = sortItems.map {
-        case (column, Ascending) => asc(column)
-        case (column, Descending) => desc(column)
-      }
-
-      df.sort(sortExpression: _*)
-    }
-
-    override def unionAll(other: DataFrameTable): DataFrameTable = {
-      df.union(other.df)
-    }
-
-    override def join(other: DataFrameTable, joinType: JoinType, joinCols: (String, String)*): DataFrameTable = {
-      val joinTypeString = joinType match {
-        case InnerJoin => "inner"
-        case LeftOuterJoin => "left_outer"
-        case RightOuterJoin => "right_outer"
-        case FullOuterJoin => "full_outer"
-        case CrossJoin => "cross"
-      }
-
-
-      val overlap = this.physicalColumns.toSet.intersect(other.physicalColumns.toSet)
-      assert(overlap.isEmpty, s"overlapping columns: $overlap")
-
-      joinType match {
-        case CrossJoin =>
-          df.crossJoin(other.df)
-
-        case _ =>
-          val joinExpr = joinCols.map {
-            case (l, r) => df.col(l) === other.df.col(r)
-          }.reduce((acc, expr) => acc && expr)
-
-          // TODO: the join produced corrupt data when the previous operator was a cross. We work around that by using a
-          // subsequent select. This can be removed, once https://issues.apache.org/jira/browse/SPARK-23855 is solved or we
-          // upgrade to Spark 2.3.0
-          val potentiallyCorruptedResult = df.join(other.df, joinExpr, joinTypeString)
-          potentiallyCorruptedResult.select("*")
-      }
-    }
-
-    override def distinct: DataFrameTable =
-      df.distinct
-
-    override def distinct(cols: String*): DataFrameTable =
-      df.dropDuplicates(cols)
-
-    override def withColumnRenamed(oldColumn: String, newColumn: String): DataFrameTable =
-      df.safeRenameColumn(oldColumn, newColumn)
-
-    override def withNullColumn(col: String): DataFrameTable = df.withColumn(col, functions.lit(null))
-
-    override def withTrueColumn(col: String): DataFrameTable = df.withColumn(col, functions.lit(true))
-
-    override def withFalseColumn(col: String): DataFrameTable = df.withColumn(col, functions.lit(false))
-
-    def cache(): DataFrameTable = df.cache()
-
-    def persist(): DataFrameTable = df.persist()
-
-    def persist(newLevel: StorageLevel): DataFrameTable = df.persist(newLevel)
-
-    def unpersist(): DataFrameTable = df.unpersist()
-
-    def unpersist(blocking: Boolean): DataFrameTable = df.unpersist(blocking)
-  }
-
-}
-
-=======
->>>>>>> f6bad995
 trait CAPSEntityTable extends EntityTable[DataFrameTable] {
 
   private[spark] def records(implicit caps: CAPSSession): CAPSRecords = caps.records.fromEntityTable(entityTable = this)
@@ -156,15 +46,8 @@
 
 case class CAPSNodeTable(
   override val mapping: NodeMapping,
-<<<<<<< HEAD
-  override val relationalTable: DataFrameTable
-) extends NodeTable(mapping, relationalTable) with CAPSEntityTable {
-
-  override type R = CAPSNodeTable
-=======
   override val table: DataFrameTable
 ) extends NodeTable(mapping, table) with CAPSEntityTable with RecordBehaviour {
->>>>>>> f6bad995
 
   override type Records = CAPSNodeTable
 
@@ -238,15 +121,8 @@
 
 case class CAPSRelationshipTable(
   override val mapping: RelationshipMapping,
-<<<<<<< HEAD
-  override val relationalTable: DataFrameTable
-) extends RelationshipTable(mapping, relationalTable) with CAPSEntityTable {
-
-  override type R = CAPSRelationshipTable
-=======
   override val table: DataFrameTable
 ) extends RelationshipTable(mapping, table) with CAPSEntityTable with RecordBehaviour {
->>>>>>> f6bad995
 
   override type Records = CAPSRelationshipTable
 
