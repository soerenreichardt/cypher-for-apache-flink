--- conflicted
+++ resolved
@@ -33,12 +33,9 @@
 import org.opencypher.okapi.ir.impl.QueryCatalog
 import org.opencypher.okapi.logical.impl._
 import org.opencypher.okapi.relational.api.physical.{PhysicalOperatorProducer, PhysicalPlannerContext}
-<<<<<<< HEAD
+import org.opencypher.okapi.relational.impl.table.{ProjectedExpr, ProjectedField, RecordHeader, RecordSlot}
 import org.opencypher.okapi.relational.impl.physical._
 import org.opencypher.okapi.relational.impl.table._
-=======
-import org.opencypher.okapi.relational.impl.table.{ProjectedExpr, ProjectedField, RecordHeader, RecordSlot}
->>>>>>> 6e551480
 import org.opencypher.spark.api.CAPSSession
 import org.opencypher.spark.impl.physical.operators.CAPSPhysicalOperator
 import org.opencypher.spark.impl.{CAPSGraph, CAPSRecords}
@@ -99,7 +96,7 @@
     in: CAPSPhysicalOperator,
     inGraph: LogicalGraph,
     v: Var,
-    header: RecordHeader): CAPSPhysicalOperator = operators.NodeScan(in, v, header)
+    header: RecordHeader): CAPSPhysicalOperator = operators.Scan(in, inGraph, v, header)
 
   override def planRelationshipScan(
     in: CAPSPhysicalOperator,
@@ -107,15 +104,8 @@
     v: Var,
     header: RecordHeader): CAPSPhysicalOperator = operators.RelationshipScan(in, v, header)
 
-<<<<<<< HEAD
   override def planAlias(in: CAPSPhysicalOperator, aliases: Seq[(Expr, Var)], header: RecordHeader): CAPSPhysicalOperator =
     operators.Alias(in, aliases, header)
-=======
-  override def planBulkAlias(in: CAPSPhysicalOperator, exprs: Seq[Expr], aliases: Seq[RecordSlot], header: RecordHeader): CAPSPhysicalOperator = ???
-
-  override def planUnwind(in: CAPSPhysicalOperator, list: Expr, item: Var, header: RecordHeader): CAPSPhysicalOperator =
-    operators.Unwind(in, list, item, header)
->>>>>>> 6e551480
 
   override def planProject(in: CAPSPhysicalOperator, expr: Expr, header: RecordHeader): CAPSPhysicalOperator =
     operators.Project(in, expr, header)
@@ -132,7 +122,6 @@
   override def planFilter(in: CAPSPhysicalOperator, expr: Expr, header: RecordHeader): CAPSPhysicalOperator =
     operators.Filter(in, expr, header)
 
-<<<<<<< HEAD
   override def planJoin(
     lhs: CAPSPhysicalOperator,
     rhs: CAPSPhysicalOperator,
@@ -148,10 +137,6 @@
     }
     operators.Join(lhs, rhs, joinColumns, header, joinTypeString)
   }
-=======
-  override def planJoin(lhs: CAPSPhysicalOperator, rhs: CAPSPhysicalOperator, joinColumns: Seq[(Expr, Expr)], header: RecordHeader, joinType: String): CAPSPhysicalOperator =
-  ??? //    operators.Join(lhs, rhs, joinColumns, header, joinType)
->>>>>>> 6e551480
 
   override def planDistinct(in: CAPSPhysicalOperator, fields: Set[Var]): CAPSPhysicalOperator =
     operators.Distinct(in, fields)
@@ -198,13 +183,8 @@
   override def planLimit(in: CAPSPhysicalOperator, expr: Expr, header: RecordHeader): CAPSPhysicalOperator =
     operators.Limit(in, expr, header)
 
-<<<<<<< HEAD
   override def planGraphUnionAll(graphs: List[CAPSPhysicalOperator], qgn: QualifiedGraphName):
     CAPSPhysicalOperator = {
     operators.GraphUnionAll(graphs, qgn)
   }
-=======
-  override def planSelect(in: CAPSPhysicalOperator, exprs: Seq[Expr], header: RecordHeader): CAPSPhysicalOperator =
-    ??? // operators.Select(in, exprs, header)
->>>>>>> 6e551480
 }