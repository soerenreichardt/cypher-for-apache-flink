--- conflicted
+++ resolved
@@ -88,13 +88,8 @@
   }
 
   private def assert(g: PropertyGraph, storageLevel: StorageLevel): Unit = {
-<<<<<<< HEAD
-    g.asInstanceOf[CAPSScanGraph].scans
-      .map(_.relationalTable.df)
-=======
     g.asInstanceOf[ScanGraph[DataFrameTable]].scans
       .map(_.table.df)
->>>>>>> f6bad995
       .foreach(_.storageLevel should equal(storageLevel))
   }
 
